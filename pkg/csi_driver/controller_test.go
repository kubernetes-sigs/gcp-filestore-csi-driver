/*
Copyright 2018 The Kubernetes Authors.

Licensed under the Apache License, Version 2.0 (the "License");
you may not use this file except in compliance with the License.
You may obtain a copy of the License at

    http://www.apache.org/licenses/LICENSE-2.0

Unless required by applicable law or agreed to in writing, software
distributed under the License is distributed on an "AS IS" BASIS,
WITHOUT WARRANTIES OR CONDITIONS OF ANY KIND, either express or implied.
See the License for the specific language governing permissions and
limitations under the License.
*/

package driver

import (
	"fmt"
	"reflect"
	"testing"

	csi "github.com/container-storage-interface/spec/lib/go/csi"
	"golang.org/x/net/context"
	"google.golang.org/grpc/codes"
	"google.golang.org/grpc/status"
	"k8s.io/apimachinery/pkg/util/sets"
	"k8s.io/klog/v2"
	cloud "sigs.k8s.io/gcp-filestore-csi-driver/pkg/cloud_provider"
	"sigs.k8s.io/gcp-filestore-csi-driver/pkg/cloud_provider/file"
	"sigs.k8s.io/gcp-filestore-csi-driver/pkg/util"
)

const (
	testProject            = "test-project"
	testZone               = "us-central1-c"
	testLocation           = "us-central1-c"
	testRegion             = "us-central1"
	testIP                 = "1.1.1.1"
	testCSIVolume          = "test-csi"
	testCSIVolume2         = "test-csi-2"
	testVolumeID           = "modeInstance/us-central1-c/test-csi/vol1"
	testMultishareVolumeID = modeMultishare + "/us-central1-c/test-csi/share1"
	testReservedIPV4CIDR   = "192.168.92.0/26"
	testBytes              = 1 * util.Tb
)

func initTestController(t *testing.T) csi.ControllerServer {
	fileService, err := file.NewFakeService()
	if err != nil {
		t.Fatalf("failed to initialize GCFS service: %v", err)
	}

	cloudProvider, err := cloud.NewFakeCloud()
	if err != nil {
		t.Fatalf("Failed to get cloud provider: %v", err)
	}
	return newControllerServer(&controllerServerConfig{
		driver:      initTestDriver(t),
		fileService: fileService,
		cloud:       cloudProvider,
		volumeLocks: util.NewVolumeLocks(),
		features:    &GCFSDriverFeatureOptions{FeatureLockRelease: &FeatureLockRelease{}},
		tagManager:  cloud.NewFakeTagManager(),
	})
}

func initBlockingTestController(t *testing.T, operationUnblocker chan chan struct{}) csi.ControllerServer {
	fileService, err := file.NewFakeBlockingService(operationUnblocker)
	if err != nil {
		t.Fatalf("failed to initialize blocking GCFS service: %v", err)
	}

	cloudProvider, err := cloud.NewFakeCloud()
	if err != nil {
		t.Fatalf("Failed to get cloud provider: %v", err)
	}
	return newControllerServer(&controllerServerConfig{
		driver:      initTestDriver(t),
		fileService: fileService,
		cloud:       cloudProvider,
		volumeLocks: util.NewVolumeLocks(),
		features:    &GCFSDriverFeatureOptions{FeatureLockRelease: &FeatureLockRelease{}},
		tagManager:  cloud.NewFakeTagManager(),
	})
}

func TestCreateVolumeFromSnapshot(t *testing.T) {
	type BackupInfo struct {
		s              *file.ServiceInstance
		backupName     string
		backupLocation string
		SourceVolumeId string
	}
	backupName := "mybackup"
	instanceName := "myinstance"
	shareName := "myshare"
	volumeCapabilities := []*csi.VolumeCapability{
		{
			AccessType: &csi.VolumeCapability_Mount{
				Mount: &csi.VolumeCapability_MountVolume{},
			},
			AccessMode: &csi.VolumeCapability_AccessMode{
				Mode: csi.VolumeCapability_AccessMode_SINGLE_NODE_WRITER,
			},
		},
	}
	features := &GCFSDriverFeatureOptions{
		FeatureNFSExportOptionsOnCreate: &FeatureNFSExportOptionsOnCreate{
			Enabled: true,
		},
		FeatureLockRelease: &FeatureLockRelease{},
	}

	cases := []struct {
		name            string
		req             *csi.CreateVolumeRequest
		resp            *csi.CreateVolumeResponse
		initialBackup   *BackupInfo
		expectedOptions []*file.NfsExportOptions
		expectErr       bool
		features        *GCFSDriverFeatureOptions
	}{
		{
			name: "from default tier snapshot",
			req: &csi.CreateVolumeRequest{
				Name: testCSIVolume,
				VolumeContentSource: &csi.VolumeContentSource{
					Type: &csi.VolumeContentSource_Snapshot{
						Snapshot: &csi.VolumeContentSource_SnapshotSource{
							SnapshotId: "projects/test-project/locations/us-central1/backups/mybackup",
						},
					},
				},
				Parameters: map[string]string{
					"tier":             defaultTier,
					ParameterKeyLabels: "key1=value1",
				},
				VolumeCapabilities: volumeCapabilities,
			},
			resp: &csi.CreateVolumeResponse{
				Volume: &csi.Volume{
					CapacityBytes: defaultTierMinSize,
					VolumeId:      testVolumeID,
					VolumeContext: map[string]string{
						attrIP:           testIP,
						attrVolume:       newInstanceVolume,
						attrFileProtocol: v3FileProtocol,
					},
					ContentSource: &csi.VolumeContentSource{
						Type: &csi.VolumeContentSource_Snapshot{
							Snapshot: &csi.VolumeContentSource_SnapshotSource{
								SnapshotId: "projects/test-project/locations/us-central1/backups/mybackup",
							},
						},
					},
				},
			},
			initialBackup: &BackupInfo{
				s: &file.ServiceInstance{
					Project:  testProject,
					Location: testZone,
					Name:     instanceName,
					Tier:     defaultTier,
					Volume: file.Volume{
						Name:      shareName,
						SizeBytes: defaultTierMinSize,
					},
				},
				backupName:     backupName,
				backupLocation: testRegion,
				SourceVolumeId: modeInstance + "/" + testZone + "/" + instanceName + "/" + shareName,
			},
		},
		{
			name: "from premium tier snapshot",
			req: &csi.CreateVolumeRequest{
				Name: testCSIVolume,
				VolumeContentSource: &csi.VolumeContentSource{
					Type: &csi.VolumeContentSource_Snapshot{
						Snapshot: &csi.VolumeContentSource_SnapshotSource{
							SnapshotId: "projects/test-project/locations/us-central1/backups/mybackup",
						},
					},
				},
				Parameters:         map[string]string{"tier": premiumTier},
				VolumeCapabilities: volumeCapabilities,
			},
			resp: &csi.CreateVolumeResponse{
				Volume: &csi.Volume{
					CapacityBytes: premiumTierMinSize,
					VolumeId:      testVolumeID,
					VolumeContext: map[string]string{
						attrIP:           testIP,
						attrVolume:       newInstanceVolume,
						attrFileProtocol: v3FileProtocol,
					},
					ContentSource: &csi.VolumeContentSource{
						Type: &csi.VolumeContentSource_Snapshot{
							Snapshot: &csi.VolumeContentSource_SnapshotSource{
								SnapshotId: "projects/test-project/locations/us-central1/backups/mybackup",
							},
						},
					},
				},
			},
			initialBackup: &BackupInfo{
				s: &file.ServiceInstance{
					Project:  testProject,
					Location: testZone,
					Name:     instanceName,
					Tier:     premiumTier,
					Volume: file.Volume{
						Name:      shareName,
						SizeBytes: premiumTierMinSize,
					},
				},
				backupName:     backupName,
				backupLocation: testRegion,
				SourceVolumeId: modeInstance + "/" + testZone + "/" + instanceName + "/" + shareName,
			},
		},
		{
			name: "from enterprise tier snapshot and nfsExportOptions set",
			req: &csi.CreateVolumeRequest{
				Name: testCSIVolume,
				VolumeContentSource: &csi.VolumeContentSource{
					Type: &csi.VolumeContentSource_Snapshot{
						Snapshot: &csi.VolumeContentSource_SnapshotSource{
							SnapshotId: "projects/test-project/locations/us-central1/backups/mybackup",
						},
					},
				},
				Parameters: map[string]string{
					"tier": enterpriseTier,
					ParamNfsExportOptions: `[
						{
							"accessMode": "READ_WRITE",
							"ipRanges": [
								"10.0.0.0/24"
							],
							"squashMode": "ROOT_SQUASH",
							"anonUid": "1003",
							"anonGid": "1003"
						},
						{
							"accessMode": "READ_ONLY",
							"ipRanges": [
								"10.0.0.0/28"
							],
							"squashMode": "NO_ROOT_SQUASH"
						}
					]`,
				},
				VolumeCapabilities: volumeCapabilities,
			},
			features: features,
			resp: &csi.CreateVolumeResponse{
				Volume: &csi.Volume{
					CapacityBytes: testBytes,
					VolumeId:      testVolumeID,
					VolumeContext: map[string]string{
						attrIP:           testIP,
						attrVolume:       newInstanceVolume,
						attrFileProtocol: v3FileProtocol,
					},
					ContentSource: &csi.VolumeContentSource{
						Type: &csi.VolumeContentSource_Snapshot{
							Snapshot: &csi.VolumeContentSource_SnapshotSource{
								SnapshotId: "projects/test-project/locations/us-central1/backups/mybackup",
							},
						},
					},
				},
			},
			expectedOptions: []*file.NfsExportOptions{
				{
					AccessMode: "READ_WRITE",
					IpRanges:   []string{"10.0.0.0/24"},
					SquashMode: "ROOT_SQUASH",
					AnonGid:    1003,
					AnonUid:    1003,
				},
				{
					AccessMode: "READ_ONLY",
					IpRanges:   []string{"10.0.0.0/28"},
					SquashMode: "NO_ROOT_SQUASH",
				},
			},
			initialBackup: &BackupInfo{
				s: &file.ServiceInstance{
					Project:  testProject,
					Location: testRegion,
					Name:     instanceName,
					Tier:     enterpriseTier,
					Volume: file.Volume{
						Name:      shareName,
						SizeBytes: testBytes,
					},
				},
				backupName:     backupName,
				backupLocation: testRegion,
				SourceVolumeId: modeInstance + "/" + testRegion + "/" + instanceName + "/" + shareName,
			},
		},
		{
			name: "Parameters contain misconfigured labels(invalid KV separator(:) used)",
			req: &csi.CreateVolumeRequest{
				Name: testCSIVolume,
				Parameters: map[string]string{
					"tier":             enterpriseTier,
					ParameterKeyLabels: "key1:value1",
				},
			},
			resp:            nil,
			expectedOptions: nil,
			initialBackup: &BackupInfo{
				s: &file.ServiceInstance{
					Project:  testProject,
					Location: testRegion,
					Name:     instanceName,
					Tier:     enterpriseTier,
					Volume: file.Volume{
						Name:      shareName,
						SizeBytes: testBytes,
					},
				},
				backupName:     backupName,
				backupLocation: testRegion,
				SourceVolumeId: modeInstance + "/" + testRegion + "/" + instanceName + "/" + shareName,
			},
			expectErr: true,
		},
	}

	for _, test := range cases {
		cs := initTestController(t).(*controllerServer)
		if test.features != nil {
			cs.config.features = test.features
		}

		cs.config.tagManager.(*cloud.FakeTagServiceManager).
			On("AttachResourceTags", context.TODO(), cloud.FilestoreInstance, testCSIVolume, testLocation, test.req.GetName(), test.req.GetParameters()).
			Return(nil)

		//Create initial backup
		backupInfo := &file.BackupInfo{
			Project:            test.initialBackup.s.Project,
			Location:           test.initialBackup.backupLocation,
			SourceInstanceName: test.initialBackup.s.Name,
			SourceShare:        test.initialBackup.s.Volume.Name,
			Name:               test.initialBackup.backupName,
			SourceVolumeId:     test.initialBackup.SourceVolumeId,
			Labels:             make(map[string]string),
		}
		if test.resp != nil {
			backupInfo.BackupURI = test.resp.Volume.ContentSource.GetSnapshot().SnapshotId
		}

		cs.config.fileService.CreateBackup(context.TODO(), backupInfo)

		// Restore from backup
		resp, err := cs.CreateVolume(context.TODO(), test.req)
		if !test.expectErr && err != nil {
			t.Errorf("test %q failed: %v", test.name, err)
		}
		if test.expectErr && err == nil {
			t.Errorf("test %q failed; got success", test.name)
		}
		if !test.expectErr && test.req.Parameters[ParamNfsExportOptions] != "" {
			instance, err := cs.config.fileService.GetInstance(context.TODO(), &file.ServiceInstance{Name: test.req.Name})
			if err != nil {
				t.Errorf("test %q failed: couldn't get instance %v: %v", test.name, resp.Volume.VolumeId, err)
				return
			}
			for i := range test.expectedOptions {
				if !reflect.DeepEqual(instance.NfsExportOptions[i], test.expectedOptions[i]) {
					t.Errorf("test %q failed; nfs export options not equal at index %d: got %+v, expected %+v", test.name, i, instance.NfsExportOptions[i], test.expectedOptions[i])
				}
			}
		}
		if !reflect.DeepEqual(resp, test.resp) {
			t.Errorf("test %q failed: got resp %+v, expected %+v", test.name, resp, test.resp)
		}
	}
}

func TestCreateVolume(t *testing.T) {
	features := &GCFSDriverFeatureOptions{
		FeatureNFSExportOptionsOnCreate: &FeatureNFSExportOptionsOnCreate{
			Enabled: true,
		},
		FeatureLockRelease: &FeatureLockRelease{},
	}
	cases := []struct {
		name            string
		req             *csi.CreateVolumeRequest
		resp            *csi.CreateVolumeResponse
		expectErr       bool
		features        *GCFSDriverFeatureOptions
		expectedOptions []*file.NfsExportOptions
	}{
		{
			name: "create volume without providing protocol for basic",
			req: &csi.CreateVolumeRequest{
				Name: testCSIVolume,
				VolumeCapabilities: []*csi.VolumeCapability{
					{
						AccessType: &csi.VolumeCapability_Mount{
							Mount: &csi.VolumeCapability_MountVolume{},
						},
						AccessMode: &csi.VolumeCapability_AccessMode{
							Mode: csi.VolumeCapability_AccessMode_SINGLE_NODE_WRITER,
						},
					},
				},
				Parameters: map[string]string{
					"tier": basicHDDTier,
				},
			},
			resp: &csi.CreateVolumeResponse{
				Volume: &csi.Volume{
					CapacityBytes: 100 * util.Gb,
					VolumeId:      testVolumeID,
					VolumeContext: map[string]string{
						attrIP:           testIP,
						attrVolume:       newInstanceVolume,
						attrFileProtocol: v3FileProtocol,
					},
				},
			},
			features: features,
		},
		// Failure Scenarios
		{
			name: "name empty",
			req: &csi.CreateVolumeRequest{
				VolumeCapabilities: []*csi.VolumeCapability{
					{
						AccessType: &csi.VolumeCapability_Mount{
							Mount: &csi.VolumeCapability_MountVolume{},
						},
						AccessMode: &csi.VolumeCapability_AccessMode{
							Mode: csi.VolumeCapability_AccessMode_SINGLE_NODE_WRITER,
						},
					},
				},
			},
			expectErr: true,
		},
		{
			name: "invalid volume capability",
			req: &csi.CreateVolumeRequest{
				Name: testCSIVolume,
				VolumeCapabilities: []*csi.VolumeCapability{
					{
						AccessMode: &csi.VolumeCapability_AccessMode{
							Mode: csi.VolumeCapability_AccessMode_SINGLE_NODE_WRITER,
						},
					},
				},
			},
			expectErr: true,
		},
		{
			name: "invalid create parameter",
			req: &csi.CreateVolumeRequest{
				Name: testCSIVolume,
				VolumeCapabilities: []*csi.VolumeCapability{
					{
						AccessType: &csi.VolumeCapability_Mount{
							Mount: &csi.VolumeCapability_MountVolume{},
						},
						AccessMode: &csi.VolumeCapability_AccessMode{
							Mode: csi.VolumeCapability_AccessMode_SINGLE_NODE_WRITER,
						},
					},
				},
				Parameters: map[string]string{
					"unknown-parameter": "foo",
				},
			},
			expectErr: true,
		},
		{
			name: "adding tags to filestore instance fails(failure scenario mocked)",
			req: &csi.CreateVolumeRequest{
				Name: testCSIVolume2,
				VolumeCapabilities: []*csi.VolumeCapability{
					{
						AccessType: &csi.VolumeCapability_Mount{
							Mount: &csi.VolumeCapability_MountVolume{},
						},
						AccessMode: &csi.VolumeCapability_AccessMode{
							Mode: csi.VolumeCapability_AccessMode_SINGLE_NODE_WRITER,
						},
					},
				},
				Parameters: map[string]string{
					"network":                      "test",
					cloud.ParameterKeyResourceTags: "kubernetes/test1/test1",
				},
			},
			expectErr: true,
		},
		// TODO: create failed
		// TODO: instance already exists error
		// TODO: instance already exists invalid
		// TODO: instance already exists valid
		{
			name: "nfsExportOptions feature is disabled",
			req: &csi.CreateVolumeRequest{
				Name: testCSIVolume,
				VolumeContentSource: &csi.VolumeContentSource{
					Type: &csi.VolumeContentSource_Snapshot{
						Snapshot: &csi.VolumeContentSource_SnapshotSource{
							SnapshotId: "projects/test-project/locations/us-central1/backups/mybackup",
						},
					},
				},
				Parameters: map[string]string{
					"tier": enterpriseTier,
					ParamNfsExportOptions: `[
						{
							"accessMode": "READ_WRITE",
							"ipRanges": [
								"10.0.0.0/24"
							],
							"squashMode": "ROOT_SQUASH",
							"anonUid": "1003",
							"anonGid": "1003"
						},
						{
							"accessMode": "READ_ONLY",
							"ipRanges": [
								"10.0.0.0/28"
							],
							"squashMode": "NO_ROOT_SQUASH"
						}
					]`,
				},
				VolumeCapabilities: []*csi.VolumeCapability{
					{
						AccessType: &csi.VolumeCapability_Mount{
							Mount: &csi.VolumeCapability_MountVolume{},
						},
						AccessMode: &csi.VolumeCapability_AccessMode{
							Mode: csi.VolumeCapability_AccessMode_SINGLE_NODE_WRITER,
						},
					},
				},
			},
			features: &GCFSDriverFeatureOptions{
				FeatureNFSExportOptionsOnCreate: &FeatureNFSExportOptionsOnCreate{
					Enabled: false,
				},
				FeatureLockRelease: &FeatureLockRelease{},
			},
			expectErr: true,
		},
		// Success Scenarios
		{
			name: "adding nfs-export-options",
			req: &csi.CreateVolumeRequest{
				Name: testCSIVolume,
				Parameters: map[string]string{
					ParamNfsExportOptions: `[
						{
							"accessMode": "READ_WRITE",
							"ipRanges": [
								"10.0.0.0/24"
							],
							"squashMode": "ROOT_SQUASH",
							"anonUid": "1003",
							"anonGid": "1003"
						},
						{
							"accessMode": "READ_ONLY",
							"ipRanges": [
								"10.0.0.0/28"
							],
							"squashMode": "NO_ROOT_SQUASH"
						}
					]`,
				},
				VolumeCapabilities: []*csi.VolumeCapability{
					{
						AccessType: &csi.VolumeCapability_Mount{
							Mount: &csi.VolumeCapability_MountVolume{},
						},
						AccessMode: &csi.VolumeCapability_AccessMode{
							Mode: csi.VolumeCapability_AccessMode_SINGLE_NODE_WRITER,
						},
					},
				},
			},
			features: features,
			expectedOptions: []*file.NfsExportOptions{
				{
					AccessMode: "READ_WRITE",
					IpRanges:   []string{"10.0.0.0/24"},
					SquashMode: "ROOT_SQUASH",
					AnonGid:    1003,
					AnonUid:    1003,
				},
				{
					AccessMode: "READ_ONLY",
					IpRanges:   []string{"10.0.0.0/28"},
					SquashMode: "NO_ROOT_SQUASH",
				},
			},
			resp: &csi.CreateVolumeResponse{
				Volume: &csi.Volume{
					CapacityBytes: 100 * util.Gb,
					VolumeId:      testVolumeID,
					VolumeContext: map[string]string{
						attrIP:           testIP,
						attrVolume:       newInstanceVolume,
						attrFileProtocol: v3FileProtocol,
					},
				},
			},
		},
	}

	for _, test := range cases {
		cs := initTestController(t).(*controllerServer)
		cs.config.features = test.features
		cs.config.tagManager.(*cloud.FakeTagServiceManager).
			On("AttachResourceTags", context.TODO(), cloud.FilestoreInstance, testCSIVolume, testLocation, test.req.GetName(), test.req.GetParameters()).
			Return(nil)
		cs.config.tagManager.(*cloud.FakeTagServiceManager).
			On("AttachResourceTags", context.TODO(), cloud.FilestoreInstance, testCSIVolume2, testLocation, test.req.GetName(), test.req.GetParameters()).
			Return(fmt.Errorf("mock failure: error while adding tags to filestore instance"))

		resp, err := cs.CreateVolume(context.TODO(), test.req)

		if !test.expectErr && err != nil {
			t.Errorf("test %q failed: %v", test.name, err)
		}
		if test.expectErr && err == nil {
			t.Errorf("test %q failed; got success", test.name)
		}
		if !reflect.DeepEqual(resp, test.resp) {
			t.Errorf("test %q failed: got resp %+v, expected %+v", test.name, resp, test.resp)
		}

		if !test.expectErr && test.req.Parameters[ParamNfsExportOptions] != "" {
			instance, err := cs.config.fileService.GetInstance(context.TODO(), &file.ServiceInstance{Name: test.req.Name})
			if err != nil {
				t.Errorf("test %q failed: couldn't get instance %v: %v", test.name, test.req.Name, err)
				return
			}
			for i := range test.expectedOptions {
				if !reflect.DeepEqual(instance.NfsExportOptions[i], test.expectedOptions[i]) {
					t.Errorf("test %q failed; nfs export options not equal at index %d: got %+v, expected %+v", test.name, i, instance.NfsExportOptions[i], test.expectedOptions[i])
				}
			}
		}
	}
}

func TestDeleteVolume(t *testing.T) {
	cases := []struct {
		name      string
		req       *csi.DeleteVolumeRequest
		expectErr bool
	}{
		{
			name: "valid",
			req: &csi.DeleteVolumeRequest{
				VolumeId: testVolumeID,
			},
		},
		{
			name: "invalid id",
			req: &csi.DeleteVolumeRequest{
				VolumeId: testVolumeID + "/foo",
			},
		},
		{
			name:      "empty id",
			req:       &csi.DeleteVolumeRequest{},
			expectErr: true,
		},
		// TODO: delete failed
	}

	for _, test := range cases {
		cs := initTestController(t)
		_, err := cs.DeleteVolume(context.TODO(), test.req)
		if !test.expectErr && err != nil {
			t.Errorf("test %q failed: %v", test.name, err)
		}
		if test.expectErr && err == nil {
			t.Errorf("test %q failed; got success", test.name)
		}
	}
}

// TODO:
func TestValidateVolumeCapabilities(t *testing.T) {
}

// TODO:
func TestControllerGetCapabilities(t *testing.T) {
}

// TODO:
func TestControllerExpandVolume(t *testing.T) {
}

func TestGetRequestCapacity(t *testing.T) {
	cases := []struct {
		name          string
		capRange      *csi.CapacityRange
		bytes         int64
		tier          string
		errorExpected bool
	}{
		{
			name:  "default",
			bytes: 100 * util.Gb,
			tier:  defaultTier,
		},
		{
			name: "required equals min",
			capRange: &csi.CapacityRange{
				RequiredBytes: 100 * util.Gb,
			},
			tier:          defaultTier,
			bytes:         100 * util.Gb,
			errorExpected: false,
		},
		{
<<<<<<< HEAD
=======
			name: "required equals min",
			capRange: &csi.CapacityRange{
				RequiredBytes: 1 * util.Tb,
			},
			tier:  defaultTier,
			bytes: 1 * util.Tb,
		},
		{
			name: "required above small zonal",
			capRange: &csi.CapacityRange{
				RequiredBytes: 11 * util.Tb,
			},
			tier:  zonalTier,
			bytes: 11 * util.Tb,
		},
		{
			name: "required in between small and large zonal",
			capRange: &csi.CapacityRange{
				RequiredBytes: 9990 * util.Gb,
			},
			tier:  zonalTier,
			bytes: 10 * util.Tb,
		},
		{
>>>>>>> 96b8f44a
			name: "required above min",
			capRange: &csi.CapacityRange{
				RequiredBytes: 1*util.Tb + 1*util.Gb,
			},
			tier:  defaultTier,
			bytes: 1*util.Tb + 1*util.Gb,
		},
		{
			name: "limit equals min",
			capRange: &csi.CapacityRange{
				LimitBytes: 100 * util.Gb,
			},
			tier:  defaultTier,
			bytes: 100 * util.Gb,
		},
		{
			name: "limit above min",
			capRange: &csi.CapacityRange{
				LimitBytes: 1*util.Tb + 1*util.Gb,
			},
			tier:  defaultTier,
			bytes: 1*util.Tb + 1*util.Gb,
		},
		{
			name: "required below min, limit above min",
			capRange: &csi.CapacityRange{
				RequiredBytes: 80 * util.Gb,
				LimitBytes:    2 * util.Tb,
			},
			tier:  defaultTier,
			bytes: 100 * util.Gb,
		},
		{
			name: "required below min, limit below min",
			capRange: &csi.CapacityRange{
				RequiredBytes: 50 * util.Gb,
				LimitBytes:    90 * util.Gb,
			},
			tier:          defaultTier,
			errorExpected: true,
		},
		{
			name: "required above limit",
			capRange: &csi.CapacityRange{
				RequiredBytes: 5 * util.Tb,
				LimitBytes:    2 * util.Tb,
			},
			tier:          defaultTier,
			errorExpected: true,
		},
		{
			name: "limit below min default",
			capRange: &csi.CapacityRange{
				LimitBytes: 10 * util.Gb,
			},
			tier:          defaultTier,
			errorExpected: true,
		},
		{
			name: "required above max default with limit set",
			capRange: &csi.CapacityRange{
				LimitBytes:    50 * util.Tb,
				RequiredBytes: 100 * util.Tb,
			},
			tier:          defaultTier,
			errorExpected: true,
		},
		{
			name: "limit above max and no min provided",
			capRange: &csi.CapacityRange{
				LimitBytes: 100 * util.Tb,
			},
			tier:          defaultTier,
			bytes:         639 * util.Tb / 10,
			errorExpected: false,
		},
		{
			name: "limit above max but min in range",
			capRange: &csi.CapacityRange{
				LimitBytes:    100 * util.Tb,
				RequiredBytes: 15 * util.Tb,
			},
			tier:  defaultTier,
			bytes: 15 * util.Tb,
		},
		{
			name: "limit below min enterprise",
			capRange: &csi.CapacityRange{
				LimitBytes: 100 * util.Gb,
			},
			tier:          enterpriseTier,
			errorExpected: true,
		},
		{
			name: "required above max enterprise with limit set",
			capRange: &csi.CapacityRange{
				LimitBytes:    50 * util.Tb,
				RequiredBytes: 100 * util.Tb,
			},
			tier:          enterpriseTier,
			errorExpected: true,
		},
		{
			name: "required above max enterprise without limit",
			capRange: &csi.CapacityRange{
				RequiredBytes: 100 * util.Tb,
			},
			tier:  enterpriseTier,
			bytes: 100 * util.Tb,
		},
		{
			name: "required and limit both in range enterprise",
			capRange: &csi.CapacityRange{
				RequiredBytes: 2 * util.Tb,
				LimitBytes:    3 * util.Tb,
			},
			tier:  enterpriseTier,
			bytes: 2 * util.Tb,
		},
		{
			name: "limit below min highScale",
			capRange: &csi.CapacityRange{
				LimitBytes: 5 * util.Tb,
			},
			tier:          highScaleTier,
			errorExpected: true,
		},
		{
			name: "required above max highScale with limit set",
			capRange: &csi.CapacityRange{
				LimitBytes:    100 * util.Tb,
				RequiredBytes: 200 * util.Tb,
			},
			tier:          highScaleTier,
			errorExpected: true,
		},
		{
			name: "required and limit both in range highScale",
			capRange: &csi.CapacityRange{
				RequiredBytes: 20 * util.Tb,
				LimitBytes:    30 * util.Tb,
			},
			tier:  highScaleTier,
			bytes: 20 * util.Tb,
		},
		{
			name: "limit below min premium",
			capRange: &csi.CapacityRange{
				LimitBytes: 1 * util.Tb,
			},
			tier:          premiumTier,
			errorExpected: true,
		},
		{
			name: "required above max premium with limit set",
			capRange: &csi.CapacityRange{
				LimitBytes:    60 * util.Tb,
				RequiredBytes: 70 * util.Tb,
			},
			tier:          premiumTier,
			errorExpected: true,
		},
		{
			name: "required and limit both in range premium",
			capRange: &csi.CapacityRange{
				RequiredBytes: 3 * util.Tb,
				LimitBytes:    60 * util.Tb,
			},
			tier:  premiumTier,
			bytes: 3 * util.Tb,
		},
		{
			name: "limit below min basicSSD",
			capRange: &csi.CapacityRange{
				LimitBytes: 1 * util.Tb,
			},
			tier:          basicSSDTier,
			errorExpected: true,
		},
		{
			name: "required above max basicSSD with limit set",
			capRange: &csi.CapacityRange{
				LimitBytes:    639 * util.Tb / 10,
				RequiredBytes: 70 * util.Tb,
			},
			tier:          basicSSDTier,
			errorExpected: true,
		},
		{
			name: "required and limit both in range basicSSD",
			capRange: &csi.CapacityRange{
				RequiredBytes: 3 * util.Tb,
				LimitBytes:    60 * util.Tb,
			},
			tier:  basicSSDTier,
			bytes: 3 * util.Tb,
		},
		{
			name: "limit below min basicHDD",
			capRange: &csi.CapacityRange{
				LimitBytes: 10 * util.Gb,
			},
			tier:          basicHDDTier,
			errorExpected: true,
		},
		{
			name: "required above max basicHDD with limit set",
			capRange: &csi.CapacityRange{
				LimitBytes:    639 * util.Tb / 10,
				RequiredBytes: 70 * util.Tb,
			},
			tier:          basicHDDTier,
			errorExpected: true,
		},
		{
			name: "required and limit both in range basicHDD",
			capRange: &csi.CapacityRange{
				RequiredBytes: 1 * util.Tb,
				LimitBytes:    60 * util.Tb,
			},
			tier:  basicHDDTier,
			bytes: 1 * util.Tb,
		},
		{
			name: "required in range ZONAL all cap",
			capRange: &csi.CapacityRange{
				RequiredBytes: 100 * util.Tb,
			},
			tier:  "ZONAL",
			bytes: 100 * util.Tb,
		},
		{
			name: "required above max BASIC_SSD all cap with limit set",
			capRange: &csi.CapacityRange{
				LimitBytes:    639 * util.Tb / 10,
				RequiredBytes: 70 * util.Tb,
			},
			tier:          "BASIC_SSD",
			errorExpected: true,
		},
		{
			name: "required and limit both in range BASIC_SSD all cap",
			capRange: &csi.CapacityRange{
				RequiredBytes: 3 * util.Tb,
				LimitBytes:    60 * util.Tb,
			},
			tier:  "BASIC_SSD",
			bytes: 3 * util.Tb,
		},
		{
			name: "required less than small ZONAL minimum capacity",
			capRange: &csi.CapacityRange{
				RequiredBytes: 100 * util.Gb,
			},
			tier:  "ZONAL",
			bytes: 1 * util.Tb,
		},
		{
			name: "required in small ZONAL range",
			capRange: &csi.CapacityRange{
				RequiredBytes: 3 * util.Tb,
			},
			tier:  "ZONAL",
			bytes: 3 * util.Tb,
		},
		{
			name: "required in small ZONAL range all cap",
			capRange: &csi.CapacityRange{
				RequiredBytes: 9984 * util.Gb,
			},
			tier:  "ZONAL",
			bytes: 9984 * util.Gb,
		},
		{
			name: "required in large ZONAL range",
			capRange: &csi.CapacityRange{
				RequiredBytes: 10 * util.Tb,
			},
			tier:  "ZONAL",
			bytes: 10 * util.Tb,
		},
		{
			name: "required in between small and large ZONAL range",
			capRange: &csi.CapacityRange{
				RequiredBytes: 9985 * util.Gb,
			},
			tier:  "ZONAL",
			bytes: 10 * util.Tb,
		},
		{
			name: "required above large ZONAL range with limit set",
			capRange: &csi.CapacityRange{
				LimitBytes:    100 * util.Tb,
				RequiredBytes: 110 * util.Tb,
			},
			tier:          "ZONAL",
			errorExpected: true,
		},
	}

	for _, tc := range cases {
		t.Run(tc.name, func(t *testing.T) {
			bytes, err := getRequestCapacity(tc.capRange, tc.tier)
			if err != nil && tc.errorExpected {
				return
			}

			if err == nil && tc.errorExpected {
				t.Errorf("Test %q failed: expected error", tc.name)
			}
			if bytes != tc.bytes {
				t.Errorf("test %q failed: got %v bytes, expected %v", tc.name, bytes, tc.bytes)
			}
		})

	}
}

func TestGenerateNewFileInstance(t *testing.T) {
	cases := []struct {
		name      string
		params    map[string]string
		toporeq   *csi.TopologyRequirement
		instance  *file.ServiceInstance
		expectErr bool
	}{
		{
			name: "default params, nil topology requirement",
			instance: &file.ServiceInstance{
				Project:  testProject,
				Name:     testCSIVolume,
				Location: testLocation,
				Tier:     defaultTier,
				Network: file.Network{
					Name:        defaultNetwork,
					ConnectMode: directPeering,
				},
				Volume: file.Volume{
					Name:      newInstanceVolume,
					SizeBytes: testBytes,
				},
				Protocol: v3FileProtocol,
			},
		},
		{
			name: "custom params, non-nil topology requirement",
			toporeq: &csi.TopologyRequirement{
				Requisite: []*csi.Topology{
					{
						Segments: map[string]string{
							TopologyKeyZone: "foo-location",
						},
					},
				},
				Preferred: []*csi.Topology{
					{
						Segments: map[string]string{
							TopologyKeyZone: "foo-location",
						},
					},
				},
			},
			params: map[string]string{
				paramTier:                       "foo-tier",
				paramNetwork:                    "foo-network",
				"csiProvisionerSecretName":      "foo-secret",
				"csiProvisionerSecretNamespace": "foo-namespace",
			},
			instance: &file.ServiceInstance{
				Project:  testProject,
				Name:     testCSIVolume,
				Location: "foo-location",
				Tier:     "foo-tier",
				Network: file.Network{
					Name:        "foo-network",
					ConnectMode: directPeering,
				},
				Volume: file.Volume{
					Name:      newInstanceVolume,
					SizeBytes: testBytes,
				},
				Protocol: v3FileProtocol,
			},
		},
		{
			name: "custom params, preferred topology requirement",
			toporeq: &csi.TopologyRequirement{
				Requisite: []*csi.Topology{
					{
						Segments: map[string]string{
							TopologyKeyZone: "foo-location",
						},
					},
					{
						Segments: map[string]string{
							TopologyKeyZone: "bar-location",
						},
					},
				},
				Preferred: []*csi.Topology{
					{
						Segments: map[string]string{
							TopologyKeyZone: "bar-location",
						},
					},
				},
			},
			params: map[string]string{
				paramTier:                       "foo-tier",
				paramNetwork:                    "foo-network",
				"csiProvisionerSecretName":      "foo-secret",
				"csiProvisionerSecretNamespace": "foo-namespace",
			},
			instance: &file.ServiceInstance{
				Project:  testProject,
				Name:     testCSIVolume,
				Location: "bar-location",
				Tier:     "foo-tier",
				Network: file.Network{
					Name:        "foo-network",
					ConnectMode: directPeering,
				},
				Volume: file.Volume{
					Name:      newInstanceVolume,
					SizeBytes: testBytes,
				},
				Protocol: v3FileProtocol,
			},
		},
		{
			name: "custom params, requisite topology requirement only",
			toporeq: &csi.TopologyRequirement{
				Requisite: []*csi.Topology{
					{
						Segments: map[string]string{
							TopologyKeyZone: "foo-location",
						},
					},
				},
			},
			params: map[string]string{
				paramTier:                       "foo-tier",
				paramNetwork:                    "foo-network",
				"csiProvisionerSecretName":      "foo-secret",
				"csiProvisionerSecretNamespace": "foo-namespace",
			},
			instance: &file.ServiceInstance{
				Project:  testProject,
				Name:     testCSIVolume,
				Location: "foo-location",
				Tier:     "foo-tier",
				Network: file.Network{
					Name:        "foo-network",
					ConnectMode: directPeering,
				},
				Volume: file.Volume{
					Name:      newInstanceVolume,
					SizeBytes: testBytes,
				},
				Protocol: v3FileProtocol,
			},
		},
		{
			name: "custom params, private connect mode",
			toporeq: &csi.TopologyRequirement{
				Requisite: []*csi.Topology{
					{
						Segments: map[string]string{
							TopologyKeyZone: "foo-location",
						},
					},
				},
				Preferred: []*csi.Topology{
					{
						Segments: map[string]string{
							TopologyKeyZone: "foo-location",
						},
					},
				},
			},
			params: map[string]string{
				paramTier:                       "foo-tier",
				paramNetwork:                    "foo-network",
				ParamConnectMode:                privateServiceAccess,
				"csiProvisionerSecretName":      "foo-secret",
				"csiProvisionerSecretNamespace": "foo-namespace",
			},
			instance: &file.ServiceInstance{
				Project:  testProject,
				Name:     testCSIVolume,
				Location: "foo-location",
				Tier:     "foo-tier",
				Network: file.Network{
					Name:        "foo-network",
					ConnectMode: privateServiceAccess,
				},
				Volume: file.Volume{
					Name:      newInstanceVolume,
					SizeBytes: testBytes,
				},
				Protocol: v3FileProtocol,
			},
		},
		{
			name: "custom params, customer kms key",
			params: map[string]string{
				paramTier:                       enterpriseTier,
				ParamInstanceEncryptionKmsKey:   "foo-key",
				"csiProvisionerSecretName":      "foo-secret",
				"csiProvisionerSecretNamespace": "foo-namespace",
			},
			instance: &file.ServiceInstance{
				Project:  testProject,
				Name:     testCSIVolume,
				Location: testRegion,
				Tier:     enterpriseTier,
				Network: file.Network{
					Name:        defaultNetwork,
					ConnectMode: directPeering,
				},
				Volume: file.Volume{
					Name:      newInstanceVolume,
					SizeBytes: testBytes,
				},
				KmsKeyName: "foo-key",
				Protocol:   v3FileProtocol,
			},
		},
		{
			// not going to error here, instead, pushing the decision to the Filestore API
			name: "non-enterprise tier, customer kms key",
			params: map[string]string{
				paramTier:                       basicHDDTier,
				ParamInstanceEncryptionKmsKey:   "foo-key",
				"csiProvisionerSecretName":      "foo-secret",
				"csiProvisionerSecretNamespace": "foo-namespace",
			},
			instance: &file.ServiceInstance{
				Project:  testProject,
				Name:     testCSIVolume,
				Location: testLocation,
				Tier:     basicHDDTier,
				Network: file.Network{
					Name:        defaultNetwork,
					ConnectMode: directPeering,
				},
				Volume: file.Volume{
					Name:      newInstanceVolume,
					SizeBytes: testBytes,
				},
				KmsKeyName: "foo-key",
				Protocol:   v3FileProtocol,
			},
		},
		{
			name: "invalid params",
			params: map[string]string{
				"foo-param": "bar",
			},
			expectErr: true,
		},
		{
			name: "invalid connect mode",
			params: map[string]string{
				ParamConnectMode: "CONNECT_MODE_UNSPECIFIED",
			},
			expectErr: true,
		},
	}

	for _, test := range cases {
		cs := initTestController(t)
		internalServer, ok := cs.(*controllerServer)
		if !ok {
			t.Fatalf("couldn't get internal controller")
		}

		filer, err := internalServer.generateNewFileInstance(testCSIVolume, testBytes, test.params, test.toporeq)
		if !test.expectErr && err != nil {
			t.Errorf("test %q failed: %v", test.name, err)
		}
		if test.expectErr && err == nil {
			t.Errorf("test %q failed; got success", test.name)
		}
		if !reflect.DeepEqual(filer, test.instance) {
			t.Errorf("test %q failed: got filer %+v, expected %+v", test.name, filer, test.instance)
		}
	}
}

func TestGetZoneFromSegment(t *testing.T) {
	cases := []struct {
		name         string
		seg          map[string]string
		expectErr    bool
		expectedZone string
	}{
		// Error cases
		{
			name:      "Empty segment map",
			seg:       make(map[string]string),
			expectErr: true,
		},
		{
			name: "Missing zone key in segment map",
			seg: map[string]string{
				"zonekey": "z1",
			},
			expectErr: true,
		},
		{
			name: "Unknown zone key in segment map",
			seg: map[string]string{
				TopologyKeyZone: "z1",
				"unknown_key":   "z2",
			},
			expectErr: true,
		},
		// Successful cases
		{
			name: "Found expected zone",
			seg: map[string]string{
				TopologyKeyZone: "z1",
			},
			expectedZone: "z1",
		},
	}

	for _, tc := range cases {
		t.Run(tc.name, func(t *testing.T) {
			z, err := getZoneFromSegment(tc.seg)
			if tc.expectErr && err == nil {
				t.Errorf("Expected error, got none")
			}

			if !tc.expectErr && err != nil {
				t.Errorf("Unexpected error %v", err)
			}

			if z != tc.expectedZone {
				t.Errorf("Unexpected zone %v, expected zone %v", z, tc.expectedZone)
			}
		})
	}
}

func TestGetZonesFromTopology(t *testing.T) {
	cases := []struct {
		name          string
		topo          []*csi.Topology
		expectErr     bool
		expectedZones []string
	}{
		// Error cases
		{
			name:          "nil topology list",
			topo:          nil,
			expectedZones: make([]string, 0),
		},
		{
			name:          "Empty topology list",
			topo:          make([]*csi.Topology, 0),
			expectedZones: make([]string, 0),
		},
		{
			name:      "Non-Empty topology list with missing segment",
			topo:      make([]*csi.Topology, 1),
			expectErr: true,
		},
		{
			name: "Non-Empty topology list with segment missing zone key",
			topo: []*csi.Topology{
				{
					Segments: map[string]string{},
				},
			},
			expectErr: true,
		},
		{
			name: "Non-Empty topology list with segment unknown zone key",
			topo: []*csi.Topology{
				{
					Segments: map[string]string{
						"unknown_zone_key": "z1",
					},
				},
			},
			expectErr: true,
		},
		{
			name: "Non-Empty topology list with empty segment map",
			topo: []*csi.Topology{
				{
					Segments: make(map[string]string),
				},
			},
			expectErr: true,
		},
		// two elements, one with error.
		{
			name: "Non-Empty topology list with error in one of the elements",
			topo: []*csi.Topology{
				{
					Segments: map[string]string{
						"unknown_key": "z1",
					},
				},
				{
					Segments: map[string]string{
						TopologyKeyZone: "z2",
					},
				},
			},
			expectErr: true,
		},
		// Success cases
		{
			name: "Non-Empty topology list with valid segment",
			topo: []*csi.Topology{
				{
					Segments: map[string]string{
						TopologyKeyZone: "z1",
					},
				},
			},
			expectedZones: []string{"z1"},
		},
		{
			name: "Non-Empty topology list with multiple zones",
			topo: []*csi.Topology{
				{
					Segments: map[string]string{
						TopologyKeyZone: "z1",
					},
				},
				{
					Segments: map[string]string{
						TopologyKeyZone: "z2",
					},
				},
			},
			expectedZones: []string{"z1", "z2"},
		},
	}

	for _, tc := range cases {
		t.Run(tc.name, func(t *testing.T) {
			z, err := getZonesFromTopology(tc.topo)
			if tc.expectErr && err == nil {
				t.Errorf("Expected error, got none")
			}

			if !tc.expectErr && err != nil {
				t.Errorf("Unexpected error %v", err)
			}

			if !sets.NewString(z...).Equal(sets.NewString(tc.expectedZones...)) {
				t.Errorf("Unexpected zone list %v, expected zone list %v", z, tc.expectedZones)
			}
		})
	}
}

type RequestConfig struct {
	CreateVolReq  *csi.CreateVolumeRequest
	DeleteVolReq  *csi.DeleteVolumeRequest
	CreateSnapReq *csi.CreateSnapshotRequest
	DeleteSnapReq *csi.DeleteSnapshotRequest
	ExpandVolReq  *csi.ControllerExpandVolumeRequest
}

func TestVolumeOperationLocks(t *testing.T) {
	// A channel of size 1 is sufficient, because the caller of runRequest() in below steps immediately blocks and retrieves the channel of empty struct from 'operationUnblocker' channel. The test steps are such that, atmost one function pushes items on the 'operationUnblocker' channel, to indicate that the function is blocked and waiting for a signal to proceed futher in the execution.
	operationUnblocker := make(chan chan struct{}, 1)
	cs := initBlockingTestController(t, operationUnblocker).(*controllerServer)
	cs.config.tagManager.(*cloud.FakeTagServiceManager).
		On("AttachResourceTags", context.Background(), cloud.FilestoreInstance, testCSIVolume, testLocation, testCSIVolume, map[string]string(nil)).
		Return(nil)
	cs.config.tagManager.(*cloud.FakeTagServiceManager).
		On("AttachResourceTags", context.Background(), cloud.FilestoreInstance, testCSIVolume2, testLocation, testCSIVolume2, map[string]string(nil)).
		Return(nil)
	runRequest := func(req *RequestConfig) <-chan error {
		resp := make(chan error)
		go func() {
			var err error
			if req.CreateVolReq != nil {
				_, err = cs.CreateVolume(context.Background(), req.CreateVolReq)
			} else if req.DeleteVolReq != nil {
				_, err = cs.DeleteVolume(context.Background(), req.DeleteVolReq)
			} else if req.CreateSnapReq != nil {
				_, err = cs.CreateSnapshot(context.Background(), req.CreateSnapReq)
			} else if req.DeleteSnapReq != nil {
				_, err = cs.DeleteSnapshot(context.Background(), req.DeleteSnapReq)
			} else if req.ExpandVolReq != nil {
				_, err = cs.ControllerExpandVolume(context.Background(), req.ExpandVolReq)
			}
			resp <- err
		}()
		return resp
	}

	req := &csi.CreateVolumeRequest{
		Name: testCSIVolume,
		VolumeCapabilities: []*csi.VolumeCapability{
			{
				AccessType: &csi.VolumeCapability_Mount{
					Mount: &csi.VolumeCapability_MountVolume{},
				},
				AccessMode: &csi.VolumeCapability_AccessMode{
					Mode: csi.VolumeCapability_AccessMode_SINGLE_NODE_WRITER,
				},
			},
		},
	}
	// Block first CreateVolume request after it has acquired the lock.
	resp := runRequest(&RequestConfig{CreateVolReq: req})
	createOpUnblocker := <-operationUnblocker

	// Second CreateVolume request on the same volume should fail to acquire lock and return Aborted error.
	createResp2 := runRequest(&RequestConfig{CreateVolReq: req})
	ValidateExpectedError(t, createResp2, operationUnblocker, codes.Aborted)

	// Delete Volume request on the same volume should fail to acquire lock and return Aborted error.
	delResp := runRequest(&RequestConfig{DeleteVolReq: &csi.DeleteVolumeRequest{
		VolumeId: testVolumeID,
	}})
	ValidateExpectedError(t, delResp, operationUnblocker, codes.Aborted)

	// Create a snapshot on the same volume should fail to acquire lock and return Aborted error.
	createSnapResp := runRequest(&RequestConfig{
		CreateSnapReq: &csi.CreateSnapshotRequest{
			Name:           "test-snap",
			SourceVolumeId: testVolumeID,
		},
	})
	ValidateExpectedError(t, createSnapResp, operationUnblocker, codes.Aborted)

	// ControllerExapnd request on the same volume should fail to acquire lock and return Aborted error.
	expandVolResp := runRequest(&RequestConfig{
		ExpandVolReq: &csi.ControllerExpandVolumeRequest{
			VolumeId: testVolumeID,
		},
	})
	ValidateExpectedError(t, expandVolResp, operationUnblocker, codes.Aborted)

	// Send a create volume request for a different volume. This is expected to succeed.
	vol2CreateVolResp := runRequest(&RequestConfig{CreateVolReq: &csi.CreateVolumeRequest{
		Name: testCSIVolume2,
		VolumeCapabilities: []*csi.VolumeCapability{
			{
				AccessType: &csi.VolumeCapability_Mount{
					Mount: &csi.VolumeCapability_MountVolume{},
				},
				AccessMode: &csi.VolumeCapability_AccessMode{
					Mode: csi.VolumeCapability_AccessMode_SINGLE_NODE_WRITER,
				},
			},
		},
	}})
	execVol2CreateVol := <-operationUnblocker
	execVol2CreateVol <- struct{}{}
	if err := <-vol2CreateVolResp; err != nil {
		t.Errorf("Unexpected error: %v", err)
	}

	// Unblock first CreateVolume request and let it run to completion.
	createOpUnblocker <- struct{}{}
	if err := <-resp; err != nil {
		t.Errorf("Unexpected error: %v", err)
	}
	// Delete the first volume, no error expected.
	delResp = runRequest(&RequestConfig{DeleteVolReq: &csi.DeleteVolumeRequest{
		VolumeId: testVolumeID,
	}})
	execDelVol := <-operationUnblocker
	execDelVol <- struct{}{}
	if err := <-delResp; err != nil {
		t.Errorf("Unexpected error: %v", err)
	}
}

func ValidateExpectedError(t *testing.T, errResp <-chan error, operationUnblocker chan chan struct{}, expectedErrorCode codes.Code) {
	select {
	case err := <-errResp:
		if err != nil {
			serverError, ok := status.FromError(err)
			if !ok {
				t.Fatalf("Could not get error status code from err: %v", err)
			}
			if serverError.Code() != codes.Aborted {
				t.Errorf("Expected error code: %v, got: %v. err : %v", codes.Aborted, serverError.Code(), err)
			}
		} else {
			t.Errorf("Expected error: %v, got no error", codes.Aborted)
		}
	case <-operationUnblocker:
		t.Errorf("The operation should have been aborted, but was started")
	}
}

func TestCreateSnapshot(t *testing.T) {
	type BackupTestInfo struct {
		backup *file.BackupInfo
		state  string
	}
	backupName := "mybackup"
	backupName2 := "mybackup2"
	project := "test-project"
	zone := "us-central1-c"
	region := "us-central1"
	instanceName := "myinstance"
	shareName := "myshare"
	defaultBackupUri := fmt.Sprintf("projects/%s/locations/%s/backups/%s", project, region, backupName)
	cases := []struct {
		name          string
		req           *csi.CreateSnapshotRequest
		resp          *csi.CreateSnapshotResponse
		initialBackup *BackupTestInfo
		expectErr     bool
	}{
		// Failure test cases
		{
			name: "Existing backup found, with different volume Id (source zonal filestore instance), error expected",
			req: &csi.CreateSnapshotRequest{
				SourceVolumeId: modeInstance + "/" + zone + "/" + "myinstance1" + "/" + shareName,
				Name:           backupName,
				Parameters: map[string]string{
					util.VolumeSnapshotTypeKey: "backup",
				},
			},
			initialBackup: &BackupTestInfo{
				backup: &file.BackupInfo{
					Project:            project,
					Location:           region,
					SourceInstanceName: instanceName,
					SourceShare:        shareName,
					Name:               backupName,
					BackupURI:          defaultBackupUri,
					SourceVolumeId:     modeInstance + "/" + zone + "/" + instanceName + "/" + shareName,
				},
			},
			expectErr: true,
		},
		{
			name: "Existing backup found in state CREATING",
			req: &csi.CreateSnapshotRequest{
				SourceVolumeId: "modeInstance/us-central1/myinstance/myshare",
				Name:           backupName,
				Parameters: map[string]string{
					util.VolumeSnapshotTypeKey: "backup",
				},
			},
			initialBackup: &BackupTestInfo{
				backup: &file.BackupInfo{
					Project:            project,
					Location:           region,
					SourceInstanceName: instanceName,
					SourceShare:        shareName,
					Name:               backupName,
					BackupURI:          defaultBackupUri,
					SourceVolumeId:     "modeInstance/us-central1/myinstance/myshare",
				},
				state: "CREATING",
			},
			expectErr: true,
		},
		{
			name: "Parameters contain misconfigured labels(invalid KV separator(:) used)",
			req: &csi.CreateSnapshotRequest{
				SourceVolumeId: "modeInstance/us-central1/myinstance/myshare",
				Name:           backupName,
				Parameters: map[string]string{
					util.VolumeSnapshotTypeKey: "backup",
					ParameterKeyLabels:         "key1:value1",
				},
			},
			initialBackup: &BackupTestInfo{
				backup: &file.BackupInfo{
					Project:            project,
					Location:           region,
					SourceInstanceName: instanceName,
					SourceShare:        shareName,
					Name:               backupName,
					BackupURI:          defaultBackupUri,
					SourceVolumeId:     "modeInstance/us-central1/myinstance/myshare",
				},
				state: "CREATING",
			},
			expectErr: true,
		},
		// Success test cases
		{
			name: "No backup found",
			req: &csi.CreateSnapshotRequest{
				SourceVolumeId: "modeInstance/us-central1/myinstance/myshare",
				Name:           backupName,
				Parameters: map[string]string{
					util.VolumeSnapshotTypeKey: "backup",
				},
			},
			resp: &csi.CreateSnapshotResponse{
				Snapshot: &csi.Snapshot{
					SizeBytes:      1 * util.Tb,
					SnapshotId:     defaultBackupUri,
					SourceVolumeId: "modeInstance/us-central1/myinstance/myshare",
					ReadyToUse:     true,
				},
			},
			initialBackup: nil,
		},
		{
			name: "No backup found, zonal source",
			req: &csi.CreateSnapshotRequest{
				SourceVolumeId: "modeInstance/us-central1-c/myinstance/myshare",
				Name:           backupName,
				Parameters: map[string]string{
					util.VolumeSnapshotTypeKey: "backup",
				},
			},
			resp: &csi.CreateSnapshotResponse{
				Snapshot: &csi.Snapshot{
					SizeBytes:      1 * util.Tb,
					SnapshotId:     defaultBackupUri,
					SourceVolumeId: "modeInstance/us-central1-c/myinstance/myshare",
					ReadyToUse:     true,
				},
			},
			initialBackup: nil,
		},
		{
			name: "No backup found, cross regional snapshot",
			req: &csi.CreateSnapshotRequest{
				SourceVolumeId: "modeInstance/us-central1-c/myinstance/myshare",
				Name:           backupName,
				Parameters: map[string]string{
					util.VolumeSnapshotTypeKey:     "backup",
					util.VolumeSnapshotLocationKey: "us-west1",
				},
			},
			resp: &csi.CreateSnapshotResponse{
				Snapshot: &csi.Snapshot{
					SizeBytes:      1 * util.Tb,
					SnapshotId:     fmt.Sprintf("projects/%s/locations/%s/backups/%s", project, "us-west1", backupName),
					SourceVolumeId: "modeInstance/us-central1-c/myinstance/myshare",
					ReadyToUse:     true,
				},
			},
			initialBackup: nil,
		},
		{
			name: "Existing backup found, with same source volume Id (source regional filestore instance)",
			req: &csi.CreateSnapshotRequest{
				SourceVolumeId: "modeInstance/us-central1/myinstance/myshare",
				Name:           backupName,
				Parameters: map[string]string{
					util.VolumeSnapshotTypeKey: "backup",
				},
			},
			initialBackup: &BackupTestInfo{
				backup: &file.BackupInfo{
					Project:            project,
					Location:           region,
					SourceInstanceName: instanceName,
					SourceShare:        shareName,
					Name:               backupName,
					BackupURI:          defaultBackupUri,
					SourceVolumeId:     "modeInstance/us-central1/myinstance/myshare",
				},
			},
		},
		{
			name: "Existing backup found, with same source volume Id (source zonal filestore instance)",
			req: &csi.CreateSnapshotRequest{
				SourceVolumeId: "modeInstance/us-central1-c/myinstance/myshare",
				Name:           backupName,
				Parameters: map[string]string{
					util.VolumeSnapshotTypeKey: "backup",
				},
			},
			initialBackup: &BackupTestInfo{
				backup: &file.BackupInfo{
					Project:            project,
					Location:           region,
					SourceInstanceName: instanceName,
					SourceShare:        shareName,
					Name:               backupName,
					BackupURI:          defaultBackupUri,
					SourceVolumeId:     "modeInstance/us-central1-c/myinstance/myshare",
				},
			},
		},
		{
			// If the incorrect labels were added, labels processing will not happen for already
			// existing backup resources.
			name: "Existing backup found, in state READY. Labels will not be processed.",
			req: &csi.CreateSnapshotRequest{
				SourceVolumeId: "modeInstance/us-central1-c/myinstance/myshare",
				Name:           backupName,
				Parameters: map[string]string{
					util.VolumeSnapshotTypeKey: "backup",
					ParameterKeyLabels:         "key1:value1",
				},
			},
			initialBackup: &BackupTestInfo{
				backup: &file.BackupInfo{
					Project:            project,
					Location:           region,
					SourceInstanceName: instanceName,
					SourceShare:        shareName,
					Name:               backupName,
					BackupURI:          defaultBackupUri,
					SourceVolumeId:     "modeInstance/us-central1-c/myinstance/myshare",
				},
			},
		},
		{
			name: "adding tags to filestore backup fails(failure scenario mocked)",
			req: &csi.CreateSnapshotRequest{
				SourceVolumeId: "modeInstance/us-central1/myinstance/myshare",
				Name:           backupName2,
				Parameters: map[string]string{
					util.VolumeSnapshotTypeKey:     "backup",
					cloud.ParameterKeyResourceTags: "kubernetes/test1/test1",
				},
			},
			initialBackup: nil,
			expectErr:     true,
		},
	}
	for _, test := range cases {
		fileService, err := file.NewFakeService()
		if err != nil {
			t.Fatalf("failed to initialize GCFS service: %v", err)
		}

		cloudProvider, err := cloud.NewFakeCloud()
		if err != nil {
			t.Fatalf("Failed to get cloud provider: %v", err)
		}
		cs := newControllerServer(&controllerServerConfig{
			driver:      initTestDriver(t),
			fileService: fileService,
			cloud:       cloudProvider,
			volumeLocks: util.NewVolumeLocks(),
			tagManager:  cloud.NewFakeTagManager(),
		}).(*controllerServer)

		cs.config.tagManager.(*cloud.FakeTagServiceManager).
			On("AttachResourceTags", context.TODO(), cloud.FilestoreBackUp, backupName, region, test.req.GetName(), test.req.GetParameters()).
			Return(nil)
		cs.config.tagManager.(*cloud.FakeTagServiceManager).
			On("AttachResourceTags", context.TODO(), cloud.FilestoreBackUp, backupName, "us-west1", test.req.GetName(), test.req.GetParameters()).
			Return(nil)
		cs.config.tagManager.(*cloud.FakeTagServiceManager).
			On("AttachResourceTags", context.TODO(), cloud.FilestoreBackUp, backupName2, region, test.req.GetName(), test.req.GetParameters()).
			Return(fmt.Errorf("mock failure: error while adding tags to filestore backup"))

		if test.initialBackup != nil {
			existingBackup, err := fileService.CreateBackup(context.TODO(), test.initialBackup.backup)
			if err != nil {
				t.Errorf("test %q failed to create snapshot: %v", test.name, err)
			}
			if test.initialBackup.state != "" {
				klog.Infof("existingBackup looks like: %+v", existingBackup)

				existingBackup.State = test.initialBackup.state
			}
		}
		resp, err := cs.CreateSnapshot(context.TODO(), test.req)
		if !test.expectErr && err != nil {
			t.Errorf("test %q failed: %v", test.name, err)
		}
		if test.expectErr && err == nil {
			t.Errorf("test %q failed; got success", test.name)
		}
		if test.resp != nil {
			if resp.Snapshot.SizeBytes != test.resp.Snapshot.SizeBytes {
				t.Errorf("test %q failed, %v, mismatch, got %v, want %v", test.name, "SizeBytes", resp.Snapshot.SizeBytes, test.resp.Snapshot.SizeBytes)
			}
			if resp.Snapshot.SnapshotId != test.resp.Snapshot.SnapshotId {
				t.Errorf("test %q failed, %v, mismatch, got %v, want %v", test.name, "SnapshotId", resp.Snapshot.SnapshotId, test.resp.Snapshot.SnapshotId)
			}
			if resp.Snapshot.SourceVolumeId != test.resp.Snapshot.SourceVolumeId {
				t.Errorf("test %q failed, %v, mismatch, got %v, want %v", test.name, "SourceVolumeId", resp.Snapshot.SourceVolumeId, test.resp.Snapshot.SourceVolumeId)
			}
			if resp.Snapshot.ReadyToUse != test.resp.Snapshot.ReadyToUse {
				t.Errorf("test %q failed, %v, mismatch, got %v, want %v", test.name, "ReadyToUse", resp.Snapshot.ReadyToUse, test.resp.Snapshot.ReadyToUse)
			}
		}

		if !test.expectErr && test.initialBackup == nil {
			backup, _ := fileService.GetBackup(context.TODO(), resp.Snapshot.SnapshotId)
			if backup.Backup.Labels[tagKeyCreatedBy] != "test-driver" {
				t.Errorf("labels check for %v failed on test %q, got %v, want %v", tagKeyCreatedBy, test.name, backup.Backup.Labels[tagKeyCreatedBy], "test-driver")
			}
			if backup.Backup.Labels[tagKeySnapshotName] != test.req.Name {
				t.Errorf("labels check for %v failed on test %q, got %v, want %v", tagKeySnapshotName, test.name, backup.Backup.Labels[tagKeySnapshotName], test.req.Name)
			}
		}
	}
}

func TestDeleteSnapshot(t *testing.T) {
	backupName := "mybackup"
	project := "test-project"
	zone := "us-central1-c"
	region := "us-central1"
	instanceName := "myinstance"
	shareName := "myshare"
	cases := []struct {
		name        string
		createReq   *csi.CreateSnapshotRequest
		deleteReq   *csi.DeleteSnapshotRequest
		backupState string
		expectErr   bool
	}{
		{
			name: "Create singleshare snapshot and delete it",
			createReq: &csi.CreateSnapshotRequest{
				SourceVolumeId: fmt.Sprintf("modeInstance/%s/%s/%s", zone, instanceName, shareName),
				Name:           backupName,
			},
			deleteReq: &csi.DeleteSnapshotRequest{
				SnapshotId: fmt.Sprintf("projects/%s/locations/%s/backups/%s", project, region, backupName),
			},
			expectErr: false,
		},
		{
			name: "Backup is already in state DELETING. Expect error",
			createReq: &csi.CreateSnapshotRequest{
				SourceVolumeId: fmt.Sprintf("modeInstance/%s/%s/%s", zone, instanceName, shareName),
				Name:           backupName,
			},
			deleteReq: &csi.DeleteSnapshotRequest{
				SnapshotId: fmt.Sprintf("projects/%s/locations/%s/backups/%s", project, region, backupName),
			},
			expectErr:   true,
			backupState: "DELETING",
		},
	}
	for _, test := range cases {
		fileService, err := file.NewFakeService()
		if err != nil {
			t.Fatalf("failed to initialize GCFS service: %v", err)
		}

		cloudProvider, err := cloud.NewFakeCloud()
		if err != nil {
			t.Fatalf("Failed to get cloud provider: %v", err)
		}

		cs := newControllerServer(&controllerServerConfig{
			driver:      initTestDriver(t),
			fileService: fileService,
			cloud:       cloudProvider,
			volumeLocks: util.NewVolumeLocks(),
			tagManager:  cloud.NewFakeTagManager(),
		}).(*controllerServer)

		cs.config.tagManager.(*cloud.FakeTagServiceManager).
			On("AttachResourceTags", context.TODO(), cloud.FilestoreBackUp, backupName, region, test.createReq.GetName(), test.createReq.GetParameters()).
			Return(nil)

		_, err = cs.CreateSnapshot(context.TODO(), test.createReq)
		if err != nil {
			t.Errorf("test %q failed: %v", test.name, err)
		}

		if test.backupState != "" {
			backup, _ := fileService.GetBackup(context.TODO(), test.deleteReq.SnapshotId)
			backup.Backup.State = test.backupState
		}
		_, err = cs.DeleteSnapshot(context.TODO(), test.deleteReq)
		if !test.expectErr && err != nil {
			t.Errorf("test %q failed: %v", test.name, err)
		}
		if test.expectErr && err == nil {
			t.Errorf("test %q failed; got success", test.name)
		}
		if !test.expectErr {
			backup, err := fileService.GetBackup(context.TODO(), test.deleteReq.SnapshotId)
			if err == nil {
				t.Errorf("test %q failed; expected backup %+v to be deleted", test.name, backup)
			}
			if !file.IsNotFoundErr(err) {
				t.Errorf("test %q failed; expected NotFound error, got  %+v", test.name, err)
			}
		}
	}

}

func TestCreateBackupURI(t *testing.T) {
	backupName := "mybackup"
	project := "test-project"
	region := "us-central1"
	cases := []struct {
		name            string
		backupName      string
		backupLocation  string
		serviceLocation string
		project         string
		expectedURL     string
		expectedRegion  string
		expectErr       bool
	}{
		//Failure cases
		{
			name:            "backupLocation is zone instead of region. Expect error",
			backupName:      backupName,
			backupLocation:  "us-west1-c",
			serviceLocation: "us-west1-c",
			project:         project,
			expectedURL:     "",
			expectedRegion:  "",
			expectErr:       true,
		},
		{
			name:            "Invalid location in ServiceInstance. Expect error",
			backupName:      backupName,
			backupLocation:  "",
			serviceLocation: "us-west1-c-b-d",
			project:         project,
			expectedURL:     "",
			expectedRegion:  "",
			expectErr:       true,
		},
		{
			name:            "Region is not provided. ServiceInstance is regional.",
			backupName:      backupName,
			backupLocation:  "",
			serviceLocation: "us-west1",
			project:         project,
			expectedURL:     "projects/test-project/locations/us-west1/backups/mybackup",
			expectedRegion:  "us-west1",
			expectErr:       false,
		},
		{
			name:            "Region is not provided. ServiceInstance is zonal.",
			backupName:      backupName,
			backupLocation:  "",
			serviceLocation: "us-west1-c",
			project:         project,
			expectedURL:     "projects/test-project/locations/us-west1/backups/mybackup",
			expectedRegion:  "us-west1",
			expectErr:       false,
		},
		{
			name:            "Region is provided and is different from ServiceInstance. Take region",
			backupName:      backupName,
			backupLocation:  region,
			serviceLocation: "us-west1-c",
			project:         project,
			expectedURL:     "projects/test-project/locations/us-central1/backups/mybackup",
			expectedRegion:  "us-central1",
			expectErr:       false,
		},
	}
	for _, test := range cases {
		returnedURL, returnedRegion, err := file.CreateBackupURI(test.serviceLocation, test.project, test.backupName, test.backupLocation)
		if !test.expectErr && err != nil {
			t.Errorf("test %q failed: %v", test.name, err)
		}
		if test.expectErr && err == nil {
			t.Errorf("test %q failed; got success", test.name)
		}
		if returnedURL != test.expectedURL {
			t.Errorf("test %q failed: got %v, want %v", test.name, returnedURL, test.expectedURL)
		}
		if returnedRegion != test.expectedRegion {
			t.Errorf("test %q failed: got %v, want %v", test.name, returnedRegion, test.expectedRegion)
		}
	}
}

func TestGetCloudInstancesReservedIPRanges(t *testing.T) {
	cases := []struct {
		name                       string
		initMultishareInstanceList []*file.MultishareInstance
		instance                   *file.ServiceInstance
		expectIPRange              map[string]bool
		expectErr                  bool
	}{
		{
			name: "existing instances in different vpc networks",
			initMultishareInstanceList: []*file.MultishareInstance{
				{
					Name:     "test-instance",
					Project:  testProject,
					Location: "us-west1",
					Labels: map[string]string{
						util.ParamMultishareInstanceScLabelKey: testInstanceScPrefix,
					},
					Network: file.Network{
						ReservedIpRange: "10.0.0.0/24",
						ConnectMode:     directPeering,
						Name:            testVPCNetwork,
						Ip:              "10.0.0.2",
					},
					Tier: enterpriseTier,
				},
				{
					Name:     "test-instance-1",
					Project:  testProject,
					Location: "us-west1",
					Labels: map[string]string{
						util.ParamMultishareInstanceScLabelKey: testInstanceScPrefix,
					},
					Network: file.Network{
						ReservedIpRange: "10.1.1.0/24",
						ConnectMode:     directPeering,
						Name:            defaultNetwork,
						Ip:              "10.1.1.2",
					},
					Tier: enterpriseTier,
				},
			},
			instance: &file.ServiceInstance{
				Project:  testProject,
				Name:     testCSIVolume,
				Location: testLocation,
				Tier:     defaultTier,
				Network: file.Network{
					Name:        defaultNetwork,
					ConnectMode: directPeering,
				},
			},
			expectIPRange: map[string]bool{"192.168.92.32/29": true, "192.168.92.40/29": true, "10.1.1.0/24": true},
		},
	}
	for _, test := range cases {
		cs := initTestController(t).(*controllerServer)
		for _, i := range test.initMultishareInstanceList {
			cs.config.fileService.StartCreateMultishareInstanceOp(context.Background(), i)
		}
		ipRange, err := cs.getCloudInstancesReservedIPRanges(context.Background(), test.instance)
		if !test.expectErr && err != nil {
			t.Errorf("test %q failed: %v", test.name, err)
		}
		if !reflect.DeepEqual(test.expectIPRange, ipRange) {
			t.Errorf("test %q failed; expected: %#v; got %#v", test.name, test.expectIPRange, ipRange)
		}
	}
}

func TestParsingNfsExportOptions(t *testing.T) {
	cases := []struct {
		name            string
		optionsString   string
		expectedOptions []*file.NfsExportOptions
		expectErr       bool
	}{
		{
			name: "Base case single options",
			optionsString: `[
						{
							"accessMode": "READ_WRITE",
							"ipRanges": [
								"10.0.0.0/24"
							],
							"squashMode": "ROOT_SQUASH",
							"anonUid": "1003",
							"anonGid": "1003"
						}
					]`,
			expectedOptions: []*file.NfsExportOptions{
				{
					AccessMode: "READ_WRITE",
					IpRanges:   []string{"10.0.0.0/24"},
					SquashMode: "ROOT_SQUASH",
					AnonGid:    1003,
					AnonUid:    1003,
				},
			},
			expectErr: false,
		},
		{
			name: "Base case multiple options",
			optionsString: `[
						{
							"accessMode": "READ_WRITE",
							"ipRanges": [
								"10.0.0.0/24"
							],
							"squashMode": "ROOT_SQUASH",
							"anonUid": "1003",
							"anonGid": "1003"
						},
						{
							"accessMode": "READ_ONLY",
							"ipRanges": [
								"10.0.0.0/28"
							],
							"squashMode": "NO_ROOT_SQUASH"
						}
					]`,
			expectedOptions: []*file.NfsExportOptions{
				{
					AccessMode: "READ_WRITE",
					IpRanges:   []string{"10.0.0.0/24"},
					SquashMode: "ROOT_SQUASH",
					AnonGid:    1003,
					AnonUid:    1003,
				},
				{
					AccessMode: "READ_ONLY",
					IpRanges:   []string{"10.0.0.0/28"},
					SquashMode: "NO_ROOT_SQUASH",
				},
			},
			expectErr: false,
		},
		{
			name: "Invalid extra keys throw an error",
			optionsString: `[
						{
							"accessMode": "READ_WRITE",
							"ipRanges": [
								"10.0.0.0/24"
							],
							"squashMode": "ROOT_SQUASH",
							"anonUid": "1003",
							"anonGid": "1003",
							"INVALID_KEY": "INVALID_VALUE"
						}
					]`,
			expectErr: true,
		},
		{
			name:            "Empty string returns nil",
			optionsString:   "",
			expectedOptions: nil,
			expectErr:       false,
		},
		{
			name: "Invalid json returns error",
			optionsString: `
						{
							"accessMode": "READ_WRITE",
							"ipRanges": [
								"10.0.0.0/24"
							],
							`,
			expectErr: true,
		},
	}
	for _, test := range cases {
		parsedOptions, err := parseNfsExportOptions(test.optionsString)
		if !test.expectErr && err != nil {
			t.Errorf("test %q failed: %v", test.name, err)
		}
		if !reflect.DeepEqual(test.expectedOptions, parsedOptions) {
			t.Errorf("test %q failed; expected: %#v; got %#v", test.name, test.expectedOptions, parsedOptions)
		}
	}
}

func TestExtractLabels(t *testing.T) {
	var (
		driverName      = "test_driver"
		pvcName         = "test_pvc"
		pvcNamespace    = "test_pvc_namespace"
		pvName          = "test_pv"
		parameterLabels = "key1=value1,key2=value2"
	)

	cases := []struct {
		name         string
		parameters   map[string]string
		cliLabels    map[string]string
		expectLabels map[string]string
		expectError  string
	}{
		{
			name: "Success case",
			parameters: map[string]string{
				ParameterKeyPVCName:      pvcName,
				ParameterKeyPVCNamespace: pvcNamespace,
				ParameterKeyPVName:       pvName,
				ParameterKeyLabels:       parameterLabels,
			},
			cliLabels: map[string]string{
				"key3": "value3",
				"key4": "value4",
			},
			expectLabels: map[string]string{
				"key1":                         "value1",
				"key2":                         "value2",
				"key3":                         "value3",
				"key4":                         "value4",
				tagKeyCreatedForVolumeName:     pvName,
				tagKeyCreatedForClaimName:      pvcName,
				tagKeyCreatedForClaimNamespace: pvcNamespace,
				tagKeyCreatedBy:                driverName,
			},
		},
		{
			name: "Parsing labels in storageClass fails(invalid KV separator(:) used)",
			parameters: map[string]string{
				ParameterKeyPVCName:      pvcName,
				ParameterKeyPVCNamespace: pvcNamespace,
				ParameterKeyPVName:       pvName,
				ParameterKeyLabels:       "key1:value1,key2:value2",
			},
			cliLabels: map[string]string{
				"key3": "value3",
				"key4": "value4",
			},
			expectLabels: nil,
			expectError:  `parameters contain invalid labels parameter: labels "key1:value1,key2:value2" are invalid, correct format: 'key1=value1,key2=value2'`,
		},
		{
			name: "storageClass labels contain reserved metadata label(kubernetes_io_created-for_pv_name)",
			parameters: map[string]string{
				ParameterKeyPVCName:      pvcName,
				ParameterKeyPVCNamespace: pvcNamespace,
				ParameterKeyPVName:       pvName,
				ParameterKeyLabels:       "key1=value1,key2=value2,kubernetes_io_created-for_pv_name=test",
			},
			cliLabels: map[string]string{
				"key3": "value3",
				"key4": "value4",
			},
			expectLabels: nil,
			expectError:  `storage Class labels cannot contain metadata label key kubernetes_io_created-for_pv_name`,
		},
		{
			name: "storageClass labels parameter not present, only the CLI labels are defined",
			parameters: map[string]string{
				ParameterKeyPVCName:      pvcName,
				ParameterKeyPVCNamespace: pvcNamespace,
				ParameterKeyPVName:       pvName,
			},
			cliLabels: map[string]string{
				"key3": "value3",
				"key4": "value4",
			},
			expectLabels: map[string]string{
				"key3":                         "value3",
				"key4":                         "value4",
				tagKeyCreatedForVolumeName:     pvName,
				tagKeyCreatedForClaimName:      pvcName,
				tagKeyCreatedForClaimNamespace: pvcNamespace,
				tagKeyCreatedBy:                driverName,
			},
		},
		{
			name: "CLI labels not defined, labels are defined only in the storageClass object",
			parameters: map[string]string{
				ParameterKeyPVCName:      pvcName,
				ParameterKeyPVCNamespace: pvcNamespace,
				ParameterKeyPVName:       pvName,
				ParameterKeyLabels:       parameterLabels,
			},
			cliLabels: nil,
			expectLabels: map[string]string{
				"key1":                         "value1",
				"key2":                         "value2",
				tagKeyCreatedForVolumeName:     pvName,
				tagKeyCreatedForClaimName:      pvcName,
				tagKeyCreatedForClaimNamespace: pvcNamespace,
				tagKeyCreatedBy:                driverName,
			},
		},
		{
			name: "CLI labels and storageClass labels parameter not defined",
			parameters: map[string]string{
				ParameterKeyPVCName:      pvcName,
				ParameterKeyPVCNamespace: pvcNamespace,
				ParameterKeyPVName:       pvName,
			},
			cliLabels: nil,
			expectLabels: map[string]string{
				tagKeyCreatedForVolumeName:     pvName,
				tagKeyCreatedForClaimName:      pvcName,
				tagKeyCreatedForClaimNamespace: pvcNamespace,
				tagKeyCreatedBy:                driverName,
			},
		},
		{
			name: "CLI labels and storageClass labels has duplicates",
			parameters: map[string]string{
				ParameterKeyPVCName:      pvcName,
				ParameterKeyPVCNamespace: pvcNamespace,
				ParameterKeyPVName:       pvName,
				ParameterKeyLabels:       parameterLabels,
			},
			cliLabels: map[string]string{
				"key1": "value1",
				"key2": "value202",
			},
			expectLabels: map[string]string{
				"key1":                         "value1",
				"key2":                         "value2",
				tagKeyCreatedForVolumeName:     pvName,
				tagKeyCreatedForClaimName:      pvcName,
				tagKeyCreatedForClaimNamespace: pvcNamespace,
				tagKeyCreatedBy:                driverName,
			},
		},
	}
	for _, test := range cases {
		labels, err := extractLabels(test.parameters, test.cliLabels, driverName)
		if (err != nil || test.expectError != "") && err.Error() != test.expectError {
			t.Errorf("extractLabels(): %s: got: %v, expectErr: %v", test.name, err, test.expectError)
		}
		if !reflect.DeepEqual(test.expectLabels, labels) {
			t.Errorf("extractLabels(): %s: got: %v, want: %v", test.name, labels, test.expectLabels)
		}
	}
}

func TestExtractBackupLabels(t *testing.T) {
	var (
		driverName      = "test_driver"
		snapshotName    = "test_snapshot"
		pvcName         = "test_pvc"
		pvcNamespace    = "test_pvc_namespace"
		pvName          = "test_pv"
		parameterLabels = "key1=value1,key2=value2"
	)

	cases := []struct {
		name         string
		parameters   map[string]string
		cliLabels    map[string]string
		expectLabels map[string]string
		expectError  string
	}{
		{
			name: "Success case",
			parameters: map[string]string{
				ParameterKeyPVCName:      pvcName,
				ParameterKeyPVCNamespace: pvcNamespace,
				ParameterKeyPVName:       pvName,
				ParameterKeyLabels:       parameterLabels,
			},
			cliLabels: map[string]string{
				"key3": "value3",
				"key4": "value4",
			},
			expectLabels: map[string]string{
				"key1":                         "value1",
				"key2":                         "value2",
				"key3":                         "value3",
				"key4":                         "value4",
				tagKeyCreatedForVolumeName:     pvName,
				tagKeyCreatedForClaimName:      pvcName,
				tagKeyCreatedForClaimNamespace: pvcNamespace,
				tagKeyCreatedBy:                driverName,
				tagKeySnapshotName:             snapshotName,
			},
		},
		{
			name: "Parsing labels in storageClass fails(invalid KV separator(:) used)",
			parameters: map[string]string{
				ParameterKeyPVCName:      pvcName,
				ParameterKeyPVCNamespace: pvcNamespace,
				ParameterKeyPVName:       pvName,
				ParameterKeyLabels:       "key1:value1,key2:value2",
			},
			cliLabels: map[string]string{
				"key3": "value3",
				"key4": "value4",
			},
			expectLabels: nil,
			expectError:  `parameters contain invalid labels parameter: labels "key1:value1,key2:value2" are invalid, correct format: 'key1=value1,key2=value2'`,
		},
		{
			name: "storageClass labels contain reserved metadata label(kubernetes_io_created-for_pv_name)",
			parameters: map[string]string{
				ParameterKeyPVCName:      pvcName,
				ParameterKeyPVCNamespace: pvcNamespace,
				ParameterKeyPVName:       pvName,
				ParameterKeyLabels:       "key1=value1,key2=value2,kubernetes_io_created-for_pv_name=test",
			},
			cliLabels: map[string]string{
				"key3": "value3",
				"key4": "value4",
			},
			expectLabels: nil,
			expectError:  `storage Class labels cannot contain metadata label key kubernetes_io_created-for_pv_name`,
		},
		{
			name: "storageClass labels parameter not present, only the CLI labels are defined",
			parameters: map[string]string{
				ParameterKeyPVCName:      pvcName,
				ParameterKeyPVCNamespace: pvcNamespace,
				ParameterKeyPVName:       pvName,
			},
			cliLabels: map[string]string{
				"key3": "value3",
				"key4": "value4",
			},
			expectLabels: map[string]string{
				"key3":                         "value3",
				"key4":                         "value4",
				tagKeyCreatedForVolumeName:     pvName,
				tagKeyCreatedForClaimName:      pvcName,
				tagKeyCreatedForClaimNamespace: pvcNamespace,
				tagKeyCreatedBy:                driverName,
				tagKeySnapshotName:             snapshotName,
			},
		},
		{
			name: "CLI labels not defined, labels are defined only in the storageClass object",
			parameters: map[string]string{
				ParameterKeyPVCName:      pvcName,
				ParameterKeyPVCNamespace: pvcNamespace,
				ParameterKeyPVName:       pvName,
				ParameterKeyLabels:       parameterLabels,
			},
			cliLabels: nil,
			expectLabels: map[string]string{
				"key1":                         "value1",
				"key2":                         "value2",
				tagKeyCreatedForVolumeName:     pvName,
				tagKeyCreatedForClaimName:      pvcName,
				tagKeyCreatedForClaimNamespace: pvcNamespace,
				tagKeyCreatedBy:                driverName,
				tagKeySnapshotName:             snapshotName,
			},
		},
		{
			name: "CLI labels and storageClass labels parameter not defined",
			parameters: map[string]string{
				ParameterKeyPVCName:      pvcName,
				ParameterKeyPVCNamespace: pvcNamespace,
				ParameterKeyPVName:       pvName,
			},
			cliLabels: nil,
			expectLabels: map[string]string{
				tagKeyCreatedForVolumeName:     pvName,
				tagKeyCreatedForClaimName:      pvcName,
				tagKeyCreatedForClaimNamespace: pvcNamespace,
				tagKeyCreatedBy:                driverName,
				tagKeySnapshotName:             snapshotName,
			},
		},
		{
			name: "CLI labels and storageClass labels has duplicates",
			parameters: map[string]string{
				ParameterKeyPVCName:      pvcName,
				ParameterKeyPVCNamespace: pvcNamespace,
				ParameterKeyPVName:       pvName,
				ParameterKeyLabels:       parameterLabels,
			},
			cliLabels: map[string]string{
				"key1": "value1",
				"key2": "value202",
			},
			expectLabels: map[string]string{
				"key1":                         "value1",
				"key2":                         "value2",
				tagKeyCreatedForVolumeName:     pvName,
				tagKeyCreatedForClaimName:      pvcName,
				tagKeyCreatedForClaimNamespace: pvcNamespace,
				tagKeyCreatedBy:                driverName,
				tagKeySnapshotName:             snapshotName,
			},
		},
	}
	for _, test := range cases {
		labels, err := extractBackupLabels(test.parameters, test.cliLabels, driverName, snapshotName)
		if (err != nil || test.expectError != "") && err.Error() != test.expectError {
			t.Errorf("extractBackupLabels(): %s: got: %v, expectErr: %v", test.name, err, test.expectError)
		}
		if !reflect.DeepEqual(test.expectLabels, labels) {
			t.Errorf("extractBackupLabels(): %s: got: %v, want: %v", test.name, labels, test.expectLabels)
		}
	}
}<|MERGE_RESOLUTION|>--- conflicted
+++ resolved
@@ -734,16 +734,6 @@
 			errorExpected: false,
 		},
 		{
-<<<<<<< HEAD
-=======
-			name: "required equals min",
-			capRange: &csi.CapacityRange{
-				RequiredBytes: 1 * util.Tb,
-			},
-			tier:  defaultTier,
-			bytes: 1 * util.Tb,
-		},
-		{
 			name: "required above small zonal",
 			capRange: &csi.CapacityRange{
 				RequiredBytes: 11 * util.Tb,
@@ -760,7 +750,6 @@
 			bytes: 10 * util.Tb,
 		},
 		{
->>>>>>> 96b8f44a
 			name: "required above min",
 			capRange: &csi.CapacityRange{
 				RequiredBytes: 1*util.Tb + 1*util.Gb,
