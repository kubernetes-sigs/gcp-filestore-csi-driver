--- conflicted
+++ resolved
@@ -654,8 +654,6 @@
 	return nil
 }
 
-<<<<<<< HEAD
-=======
 func containsUserErrStr(err error) *codes.Code {
 	if err == nil {
 		return nil
@@ -677,7 +675,6 @@
 	return nil
 }
 
->>>>>>> 8c1a2cb0
 // isContextError returns a pointer to the grpc error code DeadlineExceeded
 // if the passed in error contains the "context deadline exceeded" string and returns
 // the grpc error code Canceled if the error contains the "context canceled" string.
