/*
Copyright 2018 The Kubernetes Authors.

Licensed under the Apache License, Version 2.0 (the "License");
you may not use this file except in compliance with the License.
You may obtain a copy of the License at

    http://www.apache.org/licenses/LICENSE-2.0

Unless required by applicable law or agreed to in writing, software
distributed under the License is distributed on an "AS IS" BASIS,
WITHOUT WARRANTIES OR CONDITIONS OF ANY KIND, either express or implied.
See the License for the specific language governing permissions and
limitations under the License.
*/

package file

import (
	"context"
	"encoding/json"
	"errors"
	"fmt"
	"net/http"
	"regexp"
	"runtime"
	"strings"
	"time"

	"google.golang.org/api/googleapi"
	"google.golang.org/api/option"
	"google.golang.org/grpc/codes"
	"google.golang.org/grpc/status"
	"k8s.io/apimachinery/pkg/util/wait"
	"k8s.io/klog/v2"
	"sigs.k8s.io/gcp-filestore-csi-driver/pkg/util"

	filev1beta1 "google.golang.org/api/file/v1beta1"
	filev1beta1multishare "google.golang.org/api/file/v1beta1"
)

const (
	testEndpoint    = "test-file.sandbox.googleapis.com"
	stagingEndpoint = "staging-file.sandbox.googleapis.com"
	prodEndpoint    = "file.googleapis.com"
)

type PollOpts struct {
	Interval time.Duration
	Timeout  time.Duration
}

type Share struct {
	Name           string              // only the share name
	Parent         *MultishareInstance // parent captures the project, location details.
	State          string
	MountPointName string
	Labels         map[string]string
	CapacityBytes  int64
}

type MultishareInstance struct {
	Project            string
	Name               string
	Location           string
	Tier               string
	Network            Network
	CapacityBytes      int64
	MaxCapacityBytes   int64
	CapacityStepSizeGb int64
	Labels             map[string]string
	State              string
	KmsKeyName         string
	Description        string
}

func (i *MultishareInstance) String() string {
	return fmt.Sprintf("%s/%s/%s", i.Project, i.Location, i.Name)
}

type ListFilter struct {
	Project      string
	Location     string
	InstanceName string
}

type ServiceInstance struct {
	Project    string
	Name       string
	Location   string
	Tier       string
	Network    Network
	Volume     Volume
	Labels     map[string]string
	State      string
	KmsKeyName string
}

type Volume struct {
	Name      string
	SizeBytes int64
}

type Network struct {
	Name            string
	ConnectMode     string
	ReservedIpRange string
	Ip              string
}

type BackupInfo struct {
	Backup         *filev1beta1.Backup
	SourceInstance string
	SourceShare    string
}

type Service interface {
	CreateInstance(ctx context.Context, obj *ServiceInstance) (*ServiceInstance, error)
	DeleteInstance(ctx context.Context, obj *ServiceInstance) error
	GetInstance(ctx context.Context, obj *ServiceInstance) (*ServiceInstance, error)
	ListInstances(ctx context.Context, obj *ServiceInstance) ([]*ServiceInstance, error)
	ResizeInstance(ctx context.Context, obj *ServiceInstance) (*ServiceInstance, error)
	GetBackup(ctx context.Context, backupUri string) (*BackupInfo, error)
	CreateBackup(ctx context.Context, obj *ServiceInstance, backupId, backupLocation string) (*filev1beta1.Backup, error)
	DeleteBackup(ctx context.Context, backupId string) error
	CreateInstanceFromBackupSource(ctx context.Context, obj *ServiceInstance, volumeSourceSnapshotId string) (*ServiceInstance, error)
	HasOperations(ctx context.Context, obj *ServiceInstance, operationType string, done bool) (bool, error)
	// Multishare ops
	GetMultishareInstance(ctx context.Context, obj *MultishareInstance) (*MultishareInstance, error)
	ListMultishareInstances(ctx context.Context, filter *ListFilter) ([]*MultishareInstance, error)
	StartCreateMultishareInstanceOp(ctx context.Context, obj *MultishareInstance) (*filev1beta1multishare.Operation, error)
	StartDeleteMultishareInstanceOp(ctx context.Context, obj *MultishareInstance) (*filev1beta1multishare.Operation, error)
	StartResizeMultishareInstanceOp(ctx context.Context, obj *MultishareInstance) (*filev1beta1multishare.Operation, error)
	ListShares(ctx context.Context, filter *ListFilter) ([]*Share, error)
	GetShare(ctx context.Context, obj *Share) (*Share, error)
	StartCreateShareOp(ctx context.Context, obj *Share) (*filev1beta1multishare.Operation, error)
	StartDeleteShareOp(ctx context.Context, obj *Share) (*filev1beta1multishare.Operation, error)
	StartResizeShareOp(ctx context.Context, obj *Share) (*filev1beta1multishare.Operation, error)
	WaitForOpWithOpts(ctx context.Context, op string, opts PollOpts) error
	GetOp(ctx context.Context, op string) (*filev1beta1multishare.Operation, error)
	IsOpDone(op *filev1beta1multishare.Operation) (bool, error)
	ListOps(ctx context.Context, resource *ListFilter) ([]*filev1beta1multishare.Operation, error)
}

type gcfsServiceManager struct {
	fileService       *filev1beta1.Service
	instancesService  *filev1beta1.ProjectsLocationsInstancesService
	operationsService *filev1beta1.ProjectsLocationsOperationsService
	backupService     *filev1beta1.ProjectsLocationsBackupsService

	// multishare definitions
	fileMultishareService            *filev1beta1multishare.Service
	multishareInstancesService       *filev1beta1multishare.ProjectsLocationsInstancesService
	multishareInstancesSharesService *filev1beta1multishare.ProjectsLocationsInstancesSharesService
	multishareOperationsServices     *filev1beta1multishare.ProjectsLocationsOperationsService
}

const (
	locationURIFmt  = "projects/%s/locations/%s"
	instanceURIFmt  = locationURIFmt + "/instances/%s"
	operationURIFmt = locationURIFmt + "/operations/%s"
	backupURIFmt    = locationURIFmt + "/backups/%s"
	shareURIFmt     = instanceURIFmt + "/shares/%s"
	// Patch update masks
	fileShareUpdateMask          = "file_shares"
	multishareCapacityUpdateMask = "capacity_gb"
	prodBasePath                 = "https://file.googleapis.com/"
)

var _ Service = &gcfsServiceManager{}

var (
	instanceUriRegex = regexp.MustCompile(`^projects/([^/]+)/locations/([^/]+)/instances/([^/]+)$`)
	shareUriRegex    = regexp.MustCompile(`^projects/([^/]+)/locations/([^/]+)/instances/([^/]+)/shares/([^/]+)$`)
)

func NewGCFSService(version string, client *http.Client, endpoint string) (Service, error) {
	ctx := context.Background()

	fileService, err := filev1beta1.NewService(ctx, option.WithHTTPClient(client))
	if err != nil {
		return nil, err
	}
	fileService.UserAgent = fmt.Sprintf("Google Cloud Filestore CSI Driver/%s (%s %s)", version, runtime.GOOS, runtime.GOARCH)

	basepath, err := createFilestoreEndpointUrlBasePath(endpoint)
	if err != nil {
		return nil, err
	}

	klog.Infof("Using endpoint %q for multishare", basepath)
	fileMultishareService, err := filev1beta1multishare.NewService(ctx, option.WithHTTPClient(client))
	fileMultishareService.BasePath = basepath
	if err != nil {
		return nil, err
	}
	fileMultishareService.UserAgent = fmt.Sprintf("Google Cloud Filestore CSI Driver/%s (%s %s)", version, runtime.GOOS, runtime.GOARCH)

	return &gcfsServiceManager{
		fileService:                      fileService,
		instancesService:                 filev1beta1.NewProjectsLocationsInstancesService(fileService),
		operationsService:                filev1beta1.NewProjectsLocationsOperationsService(fileService),
		backupService:                    filev1beta1.NewProjectsLocationsBackupsService(fileService),
		fileMultishareService:            fileMultishareService,
		multishareInstancesService:       filev1beta1multishare.NewProjectsLocationsInstancesService(fileMultishareService),
		multishareInstancesSharesService: filev1beta1multishare.NewProjectsLocationsInstancesSharesService(fileMultishareService),
		multishareOperationsServices:     filev1beta1multishare.NewProjectsLocationsOperationsService(fileMultishareService),
	}, nil
}

func (manager *gcfsServiceManager) CreateInstance(ctx context.Context, obj *ServiceInstance) (*ServiceInstance, error) {
	betaObj := &filev1beta1.Instance{
		Tier: obj.Tier,
		FileShares: []*filev1beta1.FileShareConfig{
			{
				Name:       obj.Volume.Name,
				CapacityGb: util.RoundBytesToGb(obj.Volume.SizeBytes),
			},
		},
		Networks: []*filev1beta1.NetworkConfig{
			{
				Network:         obj.Network.Name,
				Modes:           []string{"MODE_IPV4"},
				ReservedIpRange: obj.Network.ReservedIpRange,
				ConnectMode:     obj.Network.ConnectMode,
			},
		},
		KmsKeyName: obj.KmsKeyName,
		Labels:     obj.Labels,
	}

	klog.V(4).Infof("Creating instance %q: location %q, tier %q, capacity %v, network %q, ipRange %q, connectMode %q, KmsKeyName %q, labels %v",
		obj.Name,
		obj.Location,
		betaObj.Tier,
		betaObj.FileShares[0].CapacityGb,
		betaObj.Networks[0].Network,
		betaObj.Networks[0].ReservedIpRange,
		betaObj.Networks[0].ConnectMode,
		betaObj.KmsKeyName,
		betaObj.Labels)
	op, err := manager.instancesService.Create(locationURI(obj.Project, obj.Location), betaObj).InstanceId(obj.Name).Context(ctx).Do()
	if err != nil {
		klog.Errorf("CreateInstance operation failed for instance %s: %w", obj.Name, err)
		return nil, err
	}

	klog.V(4).Infof("For instance %v, waiting for create instance op %v to complete", obj.Name, op.Name)
	err = manager.waitForOp(ctx, op)
	if err != nil {
		klog.Errorf("WaitFor CreateInstance op %s failed: %w", op.Name, err)
		return nil, err
	}
	instance, err := manager.GetInstance(ctx, obj)
	if err != nil {
		klog.Errorf("failed to get instance after creation: %w", err)
		return nil, err
	}
	return instance, nil
}

func (manager *gcfsServiceManager) CreateInstanceFromBackupSource(ctx context.Context, obj *ServiceInstance, sourceSnapshotId string) (*ServiceInstance, error) {
	instance := &filev1beta1.Instance{
		Tier: obj.Tier,
		FileShares: []*filev1beta1.FileShareConfig{
			{
				Name:         obj.Volume.Name,
				CapacityGb:   util.RoundBytesToGb(obj.Volume.SizeBytes),
				SourceBackup: sourceSnapshotId,
			},
		},
		Networks: []*filev1beta1.NetworkConfig{
			{
				Network:         obj.Network.Name,
				Modes:           []string{"MODE_IPV4"},
				ReservedIpRange: obj.Network.ReservedIpRange,
				ConnectMode:     obj.Network.ConnectMode,
			},
		},
		KmsKeyName: obj.KmsKeyName,
		Labels:     obj.Labels,
		State:      obj.State,
	}

	klog.V(4).Infof("Creating instance %q: location %v, tier %q, capacity %v, network %q, ipRange %q, connectMode %q, KmsKeyName %q, labels %v backup source %q",
		obj.Name,
		obj.Location,
		instance.Tier,
		instance.FileShares[0].CapacityGb,
		instance.Networks[0].Network,
		instance.Networks[0].ReservedIpRange,
		instance.Networks[0].ConnectMode,
		instance.KmsKeyName,
		instance.Labels,
		instance.FileShares[0].SourceBackup)
	op, err := manager.instancesService.Create(locationURI(obj.Project, obj.Location), instance).InstanceId(obj.Name).Context(ctx).Do()
	if err != nil {
		klog.Errorf("CreateInstance operation failed for instance %v: %w", obj.Name, err)
		return nil, err
	}

	klog.V(4).Infof("For instance %v, waiting for create instance op %v to complete", obj.Name, op.Name)
	err = manager.waitForOp(ctx, op)
	if err != nil {
		klog.Errorf("WaitFor CreateInstance op %s failed: %w", op.Name, err)
		return nil, err
	}
	serviceInstance, err := manager.GetInstance(ctx, obj)
	if err != nil {
		klog.Errorf("failed to get instance after creation: %w", err)
		return nil, err
	}
	return serviceInstance, nil
}

func (manager *gcfsServiceManager) GetInstance(ctx context.Context, obj *ServiceInstance) (*ServiceInstance, error) {
	instanceUri := instanceURI(obj.Project, obj.Location, obj.Name)
	instance, err := manager.instancesService.Get(instanceUri).Context(ctx).Do()
	if err != nil {
		klog.Errorf("Failed to get instance %v", instanceUri)
		return nil, err
	}

	if instance != nil {
		klog.V(4).Infof("GetInstance call fetched instance %+v", instance)
		return cloudInstanceToServiceInstance(instance)
	}
	return nil, fmt.Errorf("failed to get instance %v", instanceUri)
}

func cloudInstanceToServiceInstance(instance *filev1beta1.Instance) (*ServiceInstance, error) {
	project, location, name, err := getInstanceNameFromURI(instance.Name)
	if err != nil {
		return nil, err
	}
	ip := ""
	if len(instance.Networks[0].IpAddresses) > 0 {
		ip = instance.Networks[0].IpAddresses[0]
	}
	return &ServiceInstance{
		Project:  project,
		Location: location,
		Name:     name,
		Tier:     instance.Tier,
		Volume: Volume{
			Name:      instance.FileShares[0].Name,
			SizeBytes: util.GbToBytes(instance.FileShares[0].CapacityGb),
		},
		Network: Network{
			Name:            instance.Networks[0].Network,
			Ip:              ip,
			ReservedIpRange: instance.Networks[0].ReservedIpRange,
			ConnectMode:     instance.Networks[0].ConnectMode,
		},
		KmsKeyName: instance.KmsKeyName,
		Labels:     instance.Labels,
		State:      instance.State,
	}, nil
}

func CompareInstances(a, b *ServiceInstance) error {
	mismatches := []string{}
	if !strings.EqualFold(a.Tier, b.Tier) {
		mismatches = append(mismatches, "tier")
	}
	if a.Volume.Name != b.Volume.Name {
		mismatches = append(mismatches, "volume name")
	}
	if util.RoundBytesToGb(a.Volume.SizeBytes) != util.RoundBytesToGb(b.Volume.SizeBytes) {
		mismatches = append(mismatches, "volume size")
	}
	if a.Network.Name != b.Network.Name {
		mismatches = append(mismatches, "network name")
	}
	// Filestore API does not include key version info in the Instance object, simple string comparison will work
	if a.KmsKeyName != b.KmsKeyName {
		mismatches = append(mismatches, "kms key name")
	}

	if len(mismatches) > 0 {
		return fmt.Errorf("instance %v already exists but doesn't match expected: %+v", a.Name, mismatches)
	}
	return nil
}

func (manager *gcfsServiceManager) DeleteInstance(ctx context.Context, obj *ServiceInstance) error {
	uri := instanceURI(obj.Project, obj.Location, obj.Name)
	klog.V(4).Infof("Starting DeleteInstance cloud operation for instance %s", uri)
	op, err := manager.instancesService.Delete(uri).Context(ctx).Do()
	if err != nil {
		return fmt.Errorf("DeleteInstance operation failed: %w", err)
	}

	klog.V(4).Infof("For instance %s, waiting for delete op %v to complete", uri, op.Name)
	err = manager.waitForOp(ctx, op)
	if err != nil {
		return fmt.Errorf("WaitFor DeleteInstance op %s failed: %w", op.Name, err)
	}

	instance, err := manager.GetInstance(ctx, obj)
	if err != nil && !IsNotFoundErr(err) {
		return fmt.Errorf("failed to get instance after deletion: %w", err)
	}
	if instance != nil {
		return fmt.Errorf("instance %s still exists after delete operation in state %v", uri, instance.State)
	}

	klog.Infof("Instance %s has been deleted", uri)
	return nil
}

// ListInstances returns a list of active instances in a project at a specific location
func (manager *gcfsServiceManager) ListInstances(ctx context.Context, obj *ServiceInstance) ([]*ServiceInstance, error) {
	// Calling cloud provider service to get list of active instances. - indicates we are looking for instances in all the locations for a project
	lCall := manager.instancesService.List(locationURI(obj.Project, "-")).Context(ctx)
	nextPageToken := "pageToken"
	var activeInstances []*ServiceInstance

	for nextPageToken != "" {
		instances, err := lCall.Do()
		if err != nil {
			return nil, err
		}

		for _, activeInstance := range instances.Instances {
			if len(activeInstance.FileShares) == 0 {
				// skip multi-share instances
				continue
			}
			serviceInstance, err := cloudInstanceToServiceInstance(activeInstance)
			if err != nil {
				return nil, err
			}
			activeInstances = append(activeInstances, serviceInstance)
		}

		nextPageToken = instances.NextPageToken
		lCall.PageToken(nextPageToken)
	}
	return activeInstances, nil
}

func (manager *gcfsServiceManager) ResizeInstance(ctx context.Context, obj *ServiceInstance) (*ServiceInstance, error) {
	instanceuri := instanceURI(obj.Project, obj.Location, obj.Name)
	// Create a file instance for the Patch request.
	betaObj := &filev1beta1.Instance{
		Tier: obj.Tier,
		FileShares: []*filev1beta1.FileShareConfig{
			{
				Name: obj.Volume.Name,
				// This is the updated instance size requested.
				CapacityGb: util.BytesToGb(obj.Volume.SizeBytes),
			},
		},
		Networks: []*filev1beta1.NetworkConfig{
			{
				Network:         obj.Network.Name,
				Modes:           []string{"MODE_IPV4"},
				ReservedIpRange: obj.Network.ReservedIpRange,
				ConnectMode:     obj.Network.ConnectMode,
			},
		},
		KmsKeyName: obj.KmsKeyName,
	}

	klog.V(4).Infof("Patching instance %q: location %q, tier %q, capacity %v, network %q, ipRange %q, connectMode %q, KmsKeyName %q",
		obj.Name,
		obj.Location,
		betaObj.Tier,
		betaObj.FileShares[0].CapacityGb,
		betaObj.Networks[0].Network,
		betaObj.Networks[0].ReservedIpRange,
		betaObj.Networks[0].ConnectMode,
		betaObj.KmsKeyName,
	)
	op, err := manager.instancesService.Patch(instanceuri, betaObj).UpdateMask(fileShareUpdateMask).Context(ctx).Do()
	if err != nil {
		return nil, fmt.Errorf("patch operation failed: %w", err)
	}

	klog.V(4).Infof("For instance %s, waiting for patch op %v to complete", instanceuri, op.Name)
	err = manager.waitForOp(ctx, op)
	if err != nil {
		return nil, fmt.Errorf("WaitFor patch op %s failed: %w", op.Name, err)
	}

	instance, err := manager.GetInstance(ctx, obj)
	if err != nil {
		return nil, fmt.Errorf("failed to get instance after creation: %w", err)
	}
	klog.V(4).Infof("After resize got instance %#v", instance)
	return instance, nil
}

func (manager *gcfsServiceManager) GetBackup(ctx context.Context, backupUri string) (*BackupInfo, error) {
	backup, err := manager.backupService.Get(backupUri).Context(ctx).Do()
	if err != nil {
		return nil, err
	}
	return &BackupInfo{
		Backup:         backup,
		SourceInstance: backup.SourceInstance,
		SourceShare:    backup.SourceFileShare,
	}, nil
}

func (manager *gcfsServiceManager) CreateBackup(ctx context.Context, obj *ServiceInstance, backupName string, backupLocation string) (*filev1beta1.Backup, error) {
	backupUri, region, err := CreateBackupURI(obj, backupName, backupLocation)
	if err != nil {
		klog.Errorf("Failed to create backup URI from given name %s and location %s, error: %v", backupName, backupLocation, err.Error())
		return nil, status.Error(codes.InvalidArgument, err.Error())
	}

	backupSource := fmt.Sprintf("projects/%s/locations/%s/instances/%s", obj.Project, obj.Location, obj.Name)
	backupobj := &filev1beta1.Backup{
		SourceInstance:  backupSource,
		SourceFileShare: obj.Volume.Name,
	}
	klog.V(4).Infof("Creating backup object %+v for the URI %v", *backupobj, backupUri)
	opbackup, err := manager.backupService.Create(locationURI(obj.Project, region), backupobj).BackupId(backupName).Context(ctx).Do()

	if err != nil {
		klog.Errorf("Create Backup operation failed: %w", err)
		return nil, err
	}

	klog.V(4).Infof("For backup uri %s, waiting for backup op %v to complete", backupUri, opbackup.Name)
	err = manager.waitForOp(ctx, opbackup)
	if err != nil {
		return nil, fmt.Errorf("WaitFor CreateBackup op %s for source instance %v, backup uri: %v, operation failed: %w", opbackup.Name, backupSource, backupUri, err)
	}

	backupObj, err := manager.backupService.Get(backupUri).Context(ctx).Do()
	if err != nil {
		return nil, err
	}
	if backupObj.State != "READY" {
		return nil, fmt.Errorf("backup %v for source %v is not ready, current state: %v", backupUri, backupSource, backupObj.State)
	}
	klog.Infof("Successfully created backup %+v for source instance %v", backupObj, backupSource)
	return backupObj, nil
}

func (manager *gcfsServiceManager) DeleteBackup(ctx context.Context, backupId string) error {
	opbackup, err := manager.backupService.Delete(backupId).Context(ctx).Do()
	if err != nil {
		return fmt.Errorf("for backup Id %s, delete backup operation %s failed: %w", backupId, opbackup.Name, err)
	}

	klog.V(4).Infof("For backup Id %s, waiting for backup op %v to complete", backupId, opbackup.Name)
	err = manager.waitForOp(ctx, opbackup)
	if err != nil {
		return fmt.Errorf("delete backup: %v, op %s failed: %w", backupId, opbackup.Name, err)
	}

	klog.Infof("Backup %v successfully deleted", backupId)
	return nil
}

func (manager *gcfsServiceManager) waitForOp(ctx context.Context, op *filev1beta1.Operation) error {
	return wait.Poll(5*time.Second, 5*time.Minute, func() (bool, error) {
		pollOp, err := manager.operationsService.Get(op.Name).Context(ctx).Do()
		if err != nil {
			return false, err
		}
		return isOpDone(pollOp)
	})
}

// TODO: unify this function behavior with IsOpDone
func isOpDone(op *filev1beta1.Operation) (bool, error) {
	if op == nil {
		return false, nil
	}
	if op.Error != nil {
		return true, fmt.Errorf("operation %v failed (%v): %v", op.Name, op.Error.Code, op.Error.Message)
	}
	return op.Done, nil
}

func (manager *gcfsServiceManager) IsOpDone(op *filev1beta1multishare.Operation) (bool, error) {
	// TODO: verify this behavior with filestore
	if op == nil {
		return true, nil
	}
	if op.Error != nil {
		return true, fmt.Errorf("operation %v failed (%v): %v", op.Name, op.Error.Code, op.Error.Message)
	}
	return op.Done, nil
}

func locationURI(project, location string) string {
	return fmt.Sprintf(locationURIFmt, project, location)
}

func instanceURI(project, location, name string) string {
	return fmt.Sprintf(instanceURIFmt, project, location, name)
}

func backupURI(project, location, name string) string {
	return fmt.Sprintf(backupURIFmt, project, location, name)
}

func getInstanceNameFromURI(uri string) (project, location, name string, err error) {
	var uriRegex = regexp.MustCompile(`^projects/([^/]+)/locations/([^/]+)/instances/([^/]+)$`)

	substrings := uriRegex.FindStringSubmatch(uri)
	if substrings == nil {
		err = fmt.Errorf("failed to parse uri %v", uri)
		return
	}
	return substrings[1], substrings[2], substrings[3], nil
}

func IsNotFoundErr(err error) bool {
	apiErr, ok := err.(*googleapi.Error)
	if !ok {
		return false
	}

	for _, e := range apiErr.Errors {
		if e.Reason == "notFound" {
			return true
		}
	}
	return false
}

// isUserError returns a pointer to the grpc error code that maps to the http
// error code for the passed in user googleapi error. Returns nil if the
// given error is not a googleapi error caused by the user. The following
// http error codes are considered user errors:
// (1) http 400 Bad Request, returns grpc InvalidArgument,
// (2) http 403 Forbidden, returns grpc PermissionDenied,
// (3) http 404 Not Found, returns grpc NotFound
// (4) http 429 Too Many Requests, returns grpc ResourceExhausted
func isUserError(err error) *codes.Code {
	// Upwrap the error
	var apiErr *googleapi.Error
	if !errors.As(err, &apiErr) {
		// Fallback to check for expected error code in the error string
		return containsUserErrStr(err)
	}

	userErrors := map[int]codes.Code{
		http.StatusForbidden:       codes.PermissionDenied,
		http.StatusBadRequest:      codes.InvalidArgument,
		http.StatusTooManyRequests: codes.ResourceExhausted,
		http.StatusNotFound:        codes.NotFound,
	}
	if code, ok := userErrors[apiErr.Code]; ok {
		return &code
	}
	return nil
}

func containsUserErrStr(err error) *codes.Code {
	if err == nil {
		return nil
	}

	// Error string picked up from https://cloud.google.com/apis/design/errors#handling_errors
	if strings.Contains(err.Error(), "PERMISSION_DENIED") {
		return util.ErrCodePtr(codes.PermissionDenied)
	}
	if strings.Contains(err.Error(), "RESOURCE_EXHAUSTED") {
		return util.ErrCodePtr(codes.ResourceExhausted)
	}
	if strings.Contains(err.Error(), "INVALID_ARGUMENT") {
		return util.ErrCodePtr(codes.InvalidArgument)
	}
	if strings.Contains(err.Error(), "NOT_FOUND") {
		return util.ErrCodePtr(codes.NotFound)
	}
	return nil
}

// isContextError returns a pointer to the grpc error code DeadlineExceeded
// if the passed in error contains the "context deadline exceeded" string and returns
// the grpc error code Canceled if the error contains the "context canceled" string.
func isContextError(err error) *codes.Code {
	if err == nil {
		return nil
	}

	errStr := err.Error()
	if strings.Contains(errStr, context.DeadlineExceeded.Error()) {
		return util.ErrCodePtr(codes.DeadlineExceeded)
	}
	if strings.Contains(errStr, context.Canceled.Error()) {
		return util.ErrCodePtr(codes.Canceled)
	}
	return nil
}

// existingErrorCode returns a pointer to the grpc error code for the passed in error.
// Returns nil if the error is nil, or if the error cannot be converted to a grpc status.
func existingErrorCode(err error) *codes.Code {
	if err == nil {
		return nil
	}

	if status, ok := status.FromError(err); ok {
		return util.ErrCodePtr(status.Code())
	}
	return nil
}

// CodeForError returns a pointer to the grpc error code that maps to the http
// error code for the passed in user googleapi error or context error. Returns
// codes.Internal if the given error is not a googleapi error caused by the user.
// The following http error codes are considered user errors:
// (1) http 400 Bad Request, returns grpc InvalidArgument,
// (2) http 403 Forbidden, returns grpc PermissionDenied,
// (3) http 404 Not Found, returns grpc NotFound
// (4) http 429 Too Many Requests, returns grpc ResourceExhausted
// The following errors are considered context errors:
// (1) "context deadline exceeded", returns grpc DeadlineExceeded,
// (2) "context canceled", returns grpc Canceled
func CodeForError(err error) *codes.Code {
	if errCode := existingErrorCode(err); errCode != nil {
		return errCode
	}
	if errCode := isUserError(err); errCode != nil {
		return errCode
	}
	if errCode := isContextError(err); errCode != nil {
		return errCode
	}

	return util.ErrCodePtr(codes.Internal)
}

// This function returns the backup URI, the region that was picked to be the backup resource location and error.
<<<<<<< HEAD
func CreateBackpURI(obj *ServiceInstance, backupName string, backupLocation string) (string, string, error) {
=======
func CreateBackupURI(obj *ServiceInstance, backupName, backupLocation string) (string, string, error) {
	region, err := deduceRegion(obj, backupLocation)
	if err != nil {
		return "", "", err
	}

	if !hasRegionPattern(region) {
		return "", "", fmt.Errorf("provided location did not match region pattern: %s", backupLocation)
	}
	return backupURI(obj.Project, region, backupName), region, nil
}

// deduceRegion will either return the provided backupLocation region or deduce
// from the ServiceInstance
func deduceRegion(obj *ServiceInstance, backupLocation string) (string, error) {
>>>>>>> 73bce4ac
	region := backupLocation
	if region == "" {
		if hasRegionPattern(obj.Location) {
			region = obj.Location
		} else {
			var err error
			region, err = util.GetRegionFromZone(obj.Location)
			if err != nil {
				return "", err
			}
		}
	}
	return region, nil
}

// hasRegionPattern returns true if the give location matches the standard
// region pattern. This expects regions to look like multiregion-regionsuffix.
// Example: us-central1
func hasRegionPattern(location string) bool {
	regionPattern := regexp.MustCompile("^[^-]+-[^-]+$")
	return regionPattern.MatchString(location)
}

func (manager *gcfsServiceManager) HasOperations(ctx context.Context, obj *ServiceInstance, operationType string, done bool) (bool, error) {
	uri := instanceURI(obj.Project, obj.Location, obj.Name)
	var totalFilteredOps []*filev1beta1.Operation
	var nextToken string
	for {
		resp, err := manager.operationsService.List(locationURI(obj.Project, obj.Location)).PageToken(nextToken).Context(ctx).Do()
		if err != nil {
			return false, fmt.Errorf("list operations for instance %q, token %q failed: %w", uri, nextToken, err)
		}

		filteredOps, err := ApplyFilter(resp.Operations, uri, operationType, done)
		if err != nil {
			return false, err
		}

		totalFilteredOps = append(totalFilteredOps, filteredOps...)
		if resp.NextPageToken == "" {
			break
		}
		nextToken = resp.NextPageToken
	}

	return len(totalFilteredOps) > 0, nil
}

func ApplyFilter(ops []*filev1beta1.Operation, uri string, opType string, done bool) ([]*filev1beta1.Operation, error) {
	var res []*filev1beta1.Operation
	for _, op := range ops {
		var meta filev1beta1.OperationMetadata
		if op.Metadata == nil {
			continue
		}
		if err := json.Unmarshal(op.Metadata, &meta); err != nil {
			return nil, err
		}
		if meta.Target == uri && meta.Verb == opType && op.Done == done {
			klog.V(4).Infof("Operation %q match filter for target %q", op.Name, meta.Target)
			res = append(res, op)
		}
	}
	return res, nil
}

// Multishare functions defined here
func (manager *gcfsServiceManager) GetMultishareInstance(ctx context.Context, obj *MultishareInstance) (*MultishareInstance, error) {
	instanceUri := instanceURI(obj.Project, obj.Location, obj.Name)
	instance, err := manager.multishareInstancesService.Get(instanceUri).Context(ctx).Do()
	if err != nil {
		klog.Errorf("Failed to get instance %v", instanceUri)
		return nil, err
	}

	return cloudInstanceToMultishareInstance(instance)
}

func (manager *gcfsServiceManager) ListMultishareInstances(ctx context.Context, filter *ListFilter) ([]*MultishareInstance, error) {
	lCall := manager.multishareInstancesService.List(locationURI(filter.Project, filter.Location)).Context(ctx)
	nextPageToken := "pageToken"
	var activeInstances []*MultishareInstance

	for nextPageToken != "" {
		instances, err := lCall.Do()
		if err != nil {
			return nil, err
		}

		for _, activeInstance := range instances.Instances {
			if !activeInstance.MultiShareEnabled {
				continue
			}

			instance, err := cloudInstanceToMultishareInstance(activeInstance)
			if err != nil {
				return nil, err
			}
			activeInstances = append(activeInstances, instance)
		}

		nextPageToken = instances.NextPageToken
		lCall.PageToken(nextPageToken)
	}
	return activeInstances, nil
}

func (manager *gcfsServiceManager) StartCreateMultishareInstanceOp(ctx context.Context, instance *MultishareInstance) (*filev1beta1multishare.Operation, error) {
	targetinstance := &filev1beta1multishare.Instance{
		MultiShareEnabled: true,
		Tier:              instance.Tier,
		Networks: []*filev1beta1multishare.NetworkConfig{
			{
				Network:         instance.Network.Name,
				Modes:           []string{"MODE_IPV4"},
				ReservedIpRange: instance.Network.ReservedIpRange,
				ConnectMode:     instance.Network.ConnectMode,
			},
		},
		CapacityGb:  util.BytesToGb(instance.CapacityBytes),
		KmsKeyName:  instance.KmsKeyName,
		Labels:      instance.Labels,
		Description: instance.Description,
	}

	op, err := manager.multishareInstancesService.Create(locationURI(instance.Project, instance.Location), targetinstance).InstanceId(instance.Name).Context(ctx).Do()
	if err != nil {
		return nil, fmt.Errorf("CreateInstance operation failed: %w", err)
	}
	klog.Infof("Started create instance op %s, for instance %q project %q, location %q, tier %q, capacity %v, network %q, ipRange %q, connectMode %q, KmsKeyName %q, labels %v, description %s", op.Name, instance.Name, instance.Project, instance.Location, targetinstance.Tier, targetinstance.CapacityGb, targetinstance.Networks[0].Network, targetinstance.Networks[0].ReservedIpRange, targetinstance.Networks[0].ConnectMode, targetinstance.KmsKeyName, targetinstance.Labels, targetinstance.Description)
	return op, nil
}

func (manager *gcfsServiceManager) StartDeleteMultishareInstanceOp(ctx context.Context, instance *MultishareInstance) (*filev1beta1multishare.Operation, error) {
	uri := instanceURI(instance.Project, instance.Location, instance.Name)
	op, err := manager.multishareInstancesService.Delete(uri).Context(ctx).Do()
	if err != nil {
		return nil, fmt.Errorf("DeleteInstance operation failed: %w", err)
	}
	klog.Infof("Started Delete Instance op %s for instance uri %s", op.Name, uri)
	return op, nil
}

func (manager *gcfsServiceManager) StartResizeMultishareInstanceOp(ctx context.Context, obj *MultishareInstance) (*filev1beta1multishare.Operation, error) {
	instanceuri := instanceURI(obj.Project, obj.Location, obj.Name)
	targetinstance := &filev1beta1multishare.Instance{
		MultiShareEnabled: true,
		Tier:              obj.Tier,
		Networks: []*filev1beta1multishare.NetworkConfig{
			{
				Network:         obj.Network.Name,
				Modes:           []string{"MODE_IPV4"},
				ReservedIpRange: obj.Network.ReservedIpRange,
				ConnectMode:     obj.Network.ConnectMode,
			},
		},
		CapacityGb:  util.BytesToGb(obj.CapacityBytes),
		KmsKeyName:  obj.KmsKeyName,
		Labels:      obj.Labels,
		Description: obj.Description,
	}
	op, err := manager.multishareInstancesService.Patch(instanceuri, targetinstance).UpdateMask(multishareCapacityUpdateMask).Context(ctx).Do()
	if err != nil {
		return nil, fmt.Errorf("patch operation failed: %w for instance %+v", err, targetinstance)
	}

	klog.Infof("Started instance update operation %s for instance %+v", op.Name, targetinstance)
	return op, nil
}

func (manager *gcfsServiceManager) StartCreateShareOp(ctx context.Context, share *Share) (*filev1beta1multishare.Operation, error) {
	instanceuri := instanceURI(share.Parent.Project, share.Parent.Location, share.Parent.Name)
	targetshare := &filev1beta1multishare.Share{
		CapacityGb: util.BytesToGb(share.CapacityBytes),
		Labels:     share.Labels,
		MountName:  share.MountPointName,
	}

	op, err := manager.multishareInstancesSharesService.Create(instanceuri, targetshare).ShareId(share.Name).Context(ctx).Do()
	if err != nil {
		return nil, fmt.Errorf("CreateShare operation failed: %w", err)
	}
	klog.Infof("Started Create Share op %s for share %q instance uri %q, with capacity(GB) %v, Labels %v", op.Name, share.Name, instanceuri, targetshare.CapacityGb, targetshare.Labels)
	return op, nil
}

func (manager *gcfsServiceManager) StartDeleteShareOp(ctx context.Context, share *Share) (*filev1beta1multishare.Operation, error) {
	uri := shareURI(share.Parent.Project, share.Parent.Location, share.Parent.Name, share.Name)
	op, err := manager.multishareInstancesSharesService.Delete(uri).Context(ctx).Do()
	if err != nil {
		return nil, fmt.Errorf("DeleteShare operation failed: %w", err)
	}
	klog.Infof("Started Delete Share op %s for share uri %q ", op.Name, uri)
	return op, nil
}

func (manager *gcfsServiceManager) StartResizeShareOp(ctx context.Context, share *Share) (*filev1beta1multishare.Operation, error) {
	uri := shareURI(share.Parent.Project, share.Parent.Location, share.Parent.Name, share.Name)
	targetShare := &filev1beta1multishare.Share{
		CapacityGb: util.BytesToGb(share.CapacityBytes),
		Labels:     share.Labels,
		MountName:  share.MountPointName,
	}
	op, err := manager.multishareInstancesSharesService.Patch(uri, targetShare).UpdateMask(multishareCapacityUpdateMask).Context(ctx).Do()
	if err != nil {
		return nil, fmt.Errorf("ResizeShare operation failed: %w", err)
	}
	klog.Infof("Started Resize Share op %s for share uri %q ", op.Name, uri)
	return op, nil
}

func (manager *gcfsServiceManager) WaitForOpWithOpts(ctx context.Context, op string, opts PollOpts) error {
	return wait.Poll(opts.Interval, opts.Timeout, func() (bool, error) {
		pollOp, err := manager.multishareOperationsServices.Get(op).Context(ctx).Do()
		if err != nil {
			return false, err
		}
		return manager.IsOpDone(pollOp)
	})
}

func (manager *gcfsServiceManager) GetOp(ctx context.Context, op string) (*filev1beta1multishare.Operation, error) {
	opInfo, err := manager.multishareOperationsServices.Get(op).Context(ctx).Do()
	if err != nil {
		return nil, err
	}
	return opInfo, nil
}

func (manager *gcfsServiceManager) GetShare(ctx context.Context, obj *Share) (*Share, error) {
	sobj, err := manager.multishareInstancesSharesService.Get(shareURI(obj.Parent.Project, obj.Parent.Location, obj.Parent.Name, obj.Name)).Context(ctx).Do()
	if err != nil {
		return nil, err
	}

	_, _, _, shareName, err := util.ParseShareURI(sobj.Name)
	if err != nil {
		return nil, err
	}
	instance, err := manager.GetMultishareInstance(ctx, obj.Parent)
	if err != nil {
		return nil, err
	}

	return &Share{
		Name:           shareName,
		Parent:         instance,
		MountPointName: sobj.MountName,
		CapacityBytes:  sobj.CapacityGb * util.Gb,
		State:          sobj.State,
		Labels:         sobj.Labels,
	}, nil
}

func (manager *gcfsServiceManager) ListShares(ctx context.Context, filter *ListFilter) ([]*Share, error) {

	var shares []*Share

	instanceUri := instanceURI(filter.Project, filter.Location, filter.InstanceName)
	lCall := manager.multishareInstancesSharesService.List(instanceUri).Context(ctx)
	nextPageToken := "pageToken"

	for nextPageToken != "" {
		resp, err := lCall.Do()
		if err != nil {
			klog.Errorf("list share error: %v for parent uri %q", err, instanceUri)
			return nil, err
		}

		for _, sobj := range resp.Shares {
			project, location, instanceName, shareName, err := util.ParseShareURI(sobj.Name)
			if err != nil {
				klog.Errorf("Failed to parse share url :%s", sobj.Name)
				return nil, err
			}

			s := &Share{
				Name: shareName,
				Parent: &MultishareInstance{
					Name:     instanceName,
					Project:  project,
					Location: location,
				},
				MountPointName: sobj.MountName,
				CapacityBytes:  sobj.CapacityGb * util.Gb,
				Labels:         sobj.Labels,
				State:          sobj.State,
			}
			shares = append(shares, s)
		}
		nextPageToken = resp.NextPageToken
		lCall.PageToken(nextPageToken)
	}

	return shares, nil
}

func ParseShare(s *Share) (string, string, string, string, error) {
	if s == nil || s.Parent == nil {
		return "", "", "", "", fmt.Errorf("missing parent object for share %s", s.Name)
	}

	if s.Parent.Project == "" || s.Parent.Location == "" || s.Parent.Name == "" || s.Name == "" {
		return "", "", "", "", fmt.Errorf("missing identifier in share")
	}

	return s.Parent.Project, s.Parent.Location, s.Parent.Name, s.Name, nil
}

func GetMultishareInstanceHandle(m *MultishareInstance) (string, error) {
	if m == nil {
		return "", fmt.Errorf("empty multishare instance")
	}
	return fmt.Sprintf("%s/%s/%s", m.Project, m.Location, m.Name), nil
}

func CompareMultishareInstances(a, b *MultishareInstance) error {
	if a == nil || b == nil {
		return fmt.Errorf("empty instance object detected")
	}

	mismatches := []string{}
	if a.Project != b.Project {
		mismatches = append(mismatches, "project")
	}

	if a.Location != b.Location {
		mismatches = append(mismatches, "location")
	}

	if a.Name != b.Name {
		mismatches = append(mismatches, "name")
	}

	if !strings.EqualFold(a.Tier, b.Tier) {
		mismatches = append(mismatches, "tier")
	}

	if a.Network.Name != b.Network.Name {
		mismatches = append(mismatches, "network name")
	}

	// Filestore API does not include key version info in the Instance object, simple string comparison will work
	if a.KmsKeyName != b.KmsKeyName {
		mismatches = append(mismatches, "kms key name")
	}

	if len(mismatches) > 0 {
		return fmt.Errorf("instance %v already exists but doesn't match expected: %+v", a.Name, mismatches)
	}
	return nil
}

func CompareShares(a, b *Share) error {
	if a == nil || b == nil {
		return fmt.Errorf("empty share object detected")
	}

	mismatches := []string{}
	if a.Name != b.Name {
		mismatches = append(mismatches, "tier")
	}
	if util.RoundBytesToGb(a.CapacityBytes) != util.RoundBytesToGb(b.CapacityBytes) {
		mismatches = append(mismatches, "share size")
	}
	if len(mismatches) > 0 {
		return fmt.Errorf("share %v already exists but doesn't match expected: %+v", a.Name, mismatches)
	}
	if err := CompareMultishareInstances(a.Parent, b.Parent); err != nil {
		return err
	}
	return nil
}

func cloudInstanceToMultishareInstance(instance *filev1beta1multishare.Instance) (*MultishareInstance, error) {
	if instance == nil {
		return nil, fmt.Errorf("nil instance")
	}
	project, location, name, err := getInstanceNameFromURI(instance.Name)
	if err != nil {
		return nil, err
	}
	ip := ""
	if len(instance.Networks[0].IpAddresses) > 0 {
		ip = instance.Networks[0].IpAddresses[0]
	}
	return &MultishareInstance{
		Project:  project,
		Location: location,
		Name:     name,
		Tier:     instance.Tier,
		Network: Network{
			Name:            instance.Networks[0].Network,
			Ip:              ip,
			ReservedIpRange: instance.Networks[0].ReservedIpRange,
			ConnectMode:     instance.Networks[0].ConnectMode,
		},
		KmsKeyName:         instance.KmsKeyName,
		Labels:             instance.Labels,
		State:              instance.State,
		CapacityBytes:      instance.CapacityGb * util.Gb,
		MaxCapacityBytes:   instance.MaxCapacityGb * util.Gb,
		CapacityStepSizeGb: instance.CapacityStepSizeGb,
		Description:        instance.Description,
	}, nil
}

func shareURI(project, location, instanceName, shareName string) string {
	return fmt.Sprintf(shareURIFmt, project, location, instanceName, shareName)
}

func createFilestoreEndpointUrlBasePath(endpoint string) (string, error) {
	if endpoint != "" {
		if !isValidEndpoint(endpoint) {
			return "", fmt.Errorf("invalid filestore endpoint %v", endpoint)
		}
		return "https://" + endpoint + "/", nil
	} else {
		return prodBasePath, nil
	}
}

func isValidEndpoint(endpoint string) bool {
	switch endpoint {
	case testEndpoint:
		return true
	case stagingEndpoint:
		return true
	case prodEndpoint:
		return true
	}

	return false
}

func (manager *gcfsServiceManager) ListOps(ctx context.Context, filter *ListFilter) ([]*filev1beta1multishare.Operation, error) {
	lCall := manager.multishareOperationsServices.List(locationURI(filter.Project, filter.Location)).Context(ctx)
	nextPageToken := "pageToken"
	var activeOperations []*filev1beta1multishare.Operation

	for nextPageToken != "" {
		operations, err := lCall.Do()
		if err != nil {
			return nil, err
		}

		activeOperations = append(activeOperations, operations.Operations...)

		nextPageToken = operations.NextPageToken
		lCall.PageToken(nextPageToken)
	}
	return activeOperations, nil
}

func IsInstanceTarget(target string) bool {
	return instanceUriRegex.MatchString(target)
}

func IsShareTarget(target string) bool {
	return shareUriRegex.MatchString(target)
}

func GenerateMultishareInstanceURI(m *MultishareInstance) (string, error) {
	if m == nil {
		return "", fmt.Errorf("nil instance")
	}

	if m.Project == "" || m.Location == "" || m.Name == "" {
		return "", fmt.Errorf("missing parent, project or location in instance")
	}

	return fmt.Sprintf(instanceURIFmt, m.Project, m.Location, m.Name), nil
}

func GenerateShareURI(s *Share) (string, error) {
	if s == nil || s.Parent == nil {
		return "", fmt.Errorf("missing share parent instance")
	}

	if s.Parent.Project == "" || s.Parent.Location == "" || s.Parent.Name == "" || s.Name == "" {
		return "", fmt.Errorf("missing parent, project or location in share parent")
	}

	return fmt.Sprintf(shareURIFmt, s.Parent.Project, s.Parent.Location, s.Parent.Name, s.Name), nil
}<|MERGE_RESOLUTION|>--- conflicted
+++ resolved
@@ -732,10 +732,7 @@
 }
 
 // This function returns the backup URI, the region that was picked to be the backup resource location and error.
-<<<<<<< HEAD
 func CreateBackpURI(obj *ServiceInstance, backupName string, backupLocation string) (string, string, error) {
-=======
-func CreateBackupURI(obj *ServiceInstance, backupName, backupLocation string) (string, string, error) {
 	region, err := deduceRegion(obj, backupLocation)
 	if err != nil {
 		return "", "", err
@@ -750,7 +747,6 @@
 // deduceRegion will either return the provided backupLocation region or deduce
 // from the ServiceInstance
 func deduceRegion(obj *ServiceInstance, backupLocation string) (string, error) {
->>>>>>> 73bce4ac
 	region := backupLocation
 	if region == "" {
 		if hasRegionPattern(obj.Location) {
